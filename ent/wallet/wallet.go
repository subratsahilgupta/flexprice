--- conflicted
+++ resolved
@@ -120,13 +120,7 @@
 	// DefaultBalance holds the default value on creation for the "balance" field.
 	DefaultBalance decimal.Decimal
 	// DefaultWalletStatus holds the default value on creation for the "wallet_status" field.
-<<<<<<< HEAD
-	DefaultWalletStatus string
-=======
 	DefaultWalletStatus types.WalletStatus
-	// DefaultAutoTopupTrigger holds the default value on creation for the "auto_topup_trigger" field.
-	DefaultAutoTopupTrigger types.AutoTopupTrigger
->>>>>>> 2c96326a
 	// DefaultWalletType holds the default value on creation for the "wallet_type" field.
 	DefaultWalletType types.WalletType
 	// DefaultAlertEnabled holds the default value on creation for the "alert_enabled" field.
