package main

import (
	"context"
	"encoding/base64"
	"encoding/json"
	"fmt"
	"strings"
	"time"

	"github.com/flexprice/flexprice/internal/api"
	"github.com/flexprice/flexprice/internal/api/cron"
	v1 "github.com/flexprice/flexprice/internal/api/v1"
	"github.com/flexprice/flexprice/internal/cache"
	"github.com/flexprice/flexprice/internal/clickhouse"
	"github.com/flexprice/flexprice/internal/config"
	"github.com/flexprice/flexprice/internal/dynamodb"
	"github.com/flexprice/flexprice/internal/httpclient"
	"github.com/flexprice/flexprice/internal/kafka"
	"github.com/flexprice/flexprice/internal/logger"
	"github.com/flexprice/flexprice/internal/pdf"
	"github.com/flexprice/flexprice/internal/postgres"
	"github.com/flexprice/flexprice/internal/publisher"
	pubsubRouter "github.com/flexprice/flexprice/internal/pubsub/router"
	"github.com/flexprice/flexprice/internal/pyroscope"
	"github.com/flexprice/flexprice/internal/repository"
	s3 "github.com/flexprice/flexprice/internal/s3"
	"github.com/flexprice/flexprice/internal/sentry"
	"github.com/flexprice/flexprice/internal/service"
	"github.com/flexprice/flexprice/internal/svix"
	"github.com/flexprice/flexprice/internal/temporal"
	"github.com/flexprice/flexprice/internal/temporal/client"
	"github.com/flexprice/flexprice/internal/temporal/models"
	temporalservice "github.com/flexprice/flexprice/internal/temporal/service"
	"github.com/flexprice/flexprice/internal/temporal/worker"
	"github.com/flexprice/flexprice/internal/types"
	"github.com/flexprice/flexprice/internal/typst"
	"github.com/flexprice/flexprice/internal/validator"
	"github.com/flexprice/flexprice/internal/webhook"
	"go.uber.org/fx"

	lambdaEvents "github.com/aws/aws-lambda-go/events"
	"github.com/aws/aws-lambda-go/lambda"
	ginadapter "github.com/awslabs/aws-lambda-go-api-proxy/gin"
	_ "github.com/flexprice/flexprice/docs/swagger"
	"github.com/flexprice/flexprice/internal/domain/events"
	"github.com/flexprice/flexprice/internal/domain/proration"
	"github.com/flexprice/flexprice/internal/security"
	"github.com/gin-gonic/gin"
)

// @title FlexPrice API
// @version 1.0
// @description FlexPrice API Service
// @BasePath /v1
// @schemes http https
// @securityDefinitions.apikey ApiKeyAuth
// @in header
// @name x-api-key
// @description Enter your API key in the format *x-api-key &lt;api-key&gt;**

func init() {
	// Set UTC timezone for the entire application
	time.Local = time.UTC
}

func main() {
	// Initialize Fx application
	var opts []fx.Option

	// Core dependencies
	opts = append(opts,
		fx.Provide(
			// Validator
			validator.NewValidator,

			// Config
			config.NewConfig,

			// Logger
			logger.NewLogger,

			// Security
			security.NewEncryptionService,

			// storage
			s3.NewService,

			// Monitoring
			sentry.NewSentryService,
			pyroscope.NewPyroscopeService,

			// Cache
			cache.Initialize,
			cache.NewInMemoryCache,

			// Postgres
			postgres.NewEntClient,
			postgres.NewClient,

			// Clickhouse
			clickhouse.NewClickHouseStore,

			// Typst
			typst.DefaultCompiler,

			// Pdf generation
			pdf.NewGenerator,

			// Optional DBs
			dynamodb.NewClient,

			// Producers and Consumers
			kafka.NewProducer,
			kafka.NewConsumer,

			// Event Publisher
			publisher.NewEventPublisher,

			// HTTP Client
			httpclient.NewDefaultClient,

			// Svix
			svix.NewClient,

			// Repositories
			repository.NewEventRepository,
			repository.NewProcessedEventRepository,
			repository.NewFeatureUsageRepository,
			repository.NewMeterRepository,
			repository.NewUserRepository,
			repository.NewAuthRepository,
			repository.NewPriceRepository,
			repository.NewCustomerRepository,
			repository.NewPlanRepository,
			repository.NewSubscriptionRepository,
			repository.NewSubscriptionScheduleRepository,
			repository.NewWalletRepository,
			repository.NewTenantRepository,
			repository.NewEnvironmentRepository,
			repository.NewInvoiceRepository,
			repository.NewFeatureRepository,
			repository.NewEntitlementRepository,
			repository.NewPaymentRepository,
			repository.NewTaskRepository,
			repository.NewTaxAppliedRepository,
			repository.NewSecretRepository,
			repository.NewCreditGrantRepository,
			repository.NewCostSheetRepository,
			repository.NewCreditGrantApplicationRepository,
			repository.NewCreditNoteRepository,
			repository.NewCreditNoteLineItemRepository,
			repository.NewConnectionRepository,
			repository.NewEntityIntegrationMappingRepository,
			repository.NewTaxRateRepository,
			repository.NewTaxAssociationRepository,
			repository.NewCouponRepository,
			repository.NewCouponAssociationRepository,
			repository.NewCouponApplicationRepository,
			repository.NewPriceUnitRepository,
			repository.NewAddonRepository,
			repository.NewAddonAssociationRepository,
			repository.NewSubscriptionLineItemRepository,
			repository.NewSettingsRepository,

			// PubSub
			pubsubRouter.NewRouter,

			// Proration
			proration.NewCalculator,
		),
	)

	// Webhook module (must be initialised before services)
	opts = append(opts, webhook.Module)

	// Service layer
	opts = append(opts,
		fx.Provide(
			// Services
			service.NewServiceParams,
			service.NewTenantService,
			service.NewAuthService,
			service.NewUserService,
			service.NewEnvAccessService,
			service.NewEnvironmentService,
			service.NewMeterService,
			service.NewEventService,
			service.NewEventPostProcessingService,
			service.NewFeatureUsageTrackingService,
			service.NewPriceService,
			service.NewCustomerService,
			service.NewPlanService,
			service.NewSubscriptionService,
			service.NewWalletService,
			service.NewInvoiceService,
			service.NewFeatureService,
			service.NewEntitlementService,
			service.NewPaymentService,
			service.NewPaymentProcessorService,
			service.NewTaskService,
			service.NewSecretService,
			service.NewOnboardingService,
			service.NewBillingService,
			service.NewCreditGrantService,
			service.NewCostSheetService,
			service.NewCreditNoteService,
			service.NewConnectionService,
			service.NewStripeService,
			service.NewEntityIntegrationMappingService,
			service.NewIntegrationService,
			service.NewTaxService,
			service.NewCouponService,
			service.NewPriceUnitService,
			service.NewAddonService,
			service.NewSettingsService,
			service.NewSubscriptionChangeService,
		),
	)

	// API layer
	opts = append(opts,
		fx.Provide(
			// Temporal components
			provideTemporalConfig,
			provideTemporalClient,
			provideTemporalWorkerManager,
			provideTemporalService,

			// API components
			provideHandlers,
			provideRouter,
		),
		fx.Invoke(
			sentry.RegisterHooks,
			pyroscope.RegisterHooks,
			startServer,
		),
	)

	app := fx.New(opts...)
	app.Run()
}

func provideHandlers(
	cfg *config.Configuration,
	logger *logger.Logger,
	meterService service.MeterService,
	eventService service.EventService,
	eventPostProcessingService service.EventPostProcessingService,
	environmentService service.EnvironmentService,
	authService service.AuthService,
	userService service.UserService,
	priceService service.PriceService,
	customerService service.CustomerService,
	planService service.PlanService,
	subscriptionService service.SubscriptionService,
	walletService service.WalletService,
	tenantService service.TenantService,
	invoiceService service.InvoiceService,
	temporalService temporalservice.TemporalService,
	featureService service.FeatureService,
	entitlementService service.EntitlementService,
	paymentService service.PaymentService,
	paymentProcessorService service.PaymentProcessorService,
	taskService service.TaskService,
	secretService service.SecretService,
	onboardingService service.OnboardingService,
	billingService service.BillingService,
	creditGrantService service.CreditGrantService,
	costSheetService service.CostSheetService,
	creditNoteService service.CreditNoteService,
	stripeService *service.StripeService,
	connectionService service.ConnectionService,
	entityIntegrationMappingService service.EntityIntegrationMappingService,
	integrationService service.IntegrationService,
	priceUnitService *service.PriceUnitService,
	svixClient *svix.Client,
	taxService service.TaxService,
	couponService service.CouponService,
	addonService service.AddonService,
	settingsService service.SettingsService,
	subscriptionChangeService service.SubscriptionChangeService,
	featureUsageTrackingService service.FeatureUsageTrackingService,
) api.Handlers {
	return api.Handlers{
		Events:                   v1.NewEventsHandler(eventService, eventPostProcessingService, featureUsageTrackingService, logger),
		Meter:                    v1.NewMeterHandler(meterService, logger),
		Auth:                     v1.NewAuthHandler(cfg, authService, logger),
		User:                     v1.NewUserHandler(userService, logger),
		Environment:              v1.NewEnvironmentHandler(environmentService, logger),
		Health:                   v1.NewHealthHandler(logger),
		Price:                    v1.NewPriceHandler(priceService, logger),
		Customer:                 v1.NewCustomerHandler(customerService, billingService, logger),
		Plan:                     v1.NewPlanHandler(planService, entitlementService, creditGrantService, temporalService, logger),
		Subscription:             v1.NewSubscriptionHandler(subscriptionService, logger),
		SubscriptionPause:        v1.NewSubscriptionPauseHandler(subscriptionService, logger),
		SubscriptionChange:       v1.NewSubscriptionChangeHandler(subscriptionChangeService, logger),
		Wallet:                   v1.NewWalletHandler(walletService, logger),
		Tenant:                   v1.NewTenantHandler(tenantService, logger),
		Invoice:                  v1.NewInvoiceHandler(invoiceService, logger),
		Feature:                  v1.NewFeatureHandler(featureService, logger),
		Entitlement:              v1.NewEntitlementHandler(entitlementService, logger),
		Payment:                  v1.NewPaymentHandler(paymentService, paymentProcessorService, logger),
		Task:                     v1.NewTaskHandler(taskService, temporalService, logger),
		Secret:                   v1.NewSecretHandler(secretService, logger),
		Tax:                      v1.NewTaxHandler(taxService, logger),
		Onboarding:               v1.NewOnboardingHandler(onboardingService, logger),
		CronSubscription:         cron.NewSubscriptionHandler(subscriptionService, logger),
		CronWallet:               cron.NewWalletCronHandler(logger, walletService, tenantService, environmentService),
		CreditGrant:              v1.NewCreditGrantHandler(creditGrantService, logger),
		CostSheet:                v1.NewCostSheetHandler(costSheetService, logger),
		CronCreditGrant:          cron.NewCreditGrantCronHandler(creditGrantService, logger),
		CreditNote:               v1.NewCreditNoteHandler(creditNoteService, logger),
		Connection:               v1.NewConnectionHandler(connectionService, logger),
		EntityIntegrationMapping: v1.NewEntityIntegrationMappingHandler(entityIntegrationMappingService, logger),
		Integration:              v1.NewIntegrationHandler(integrationService, logger),
		PriceUnit:                v1.NewPriceUnitHandler(priceUnitService, logger),
		Webhook:                  v1.NewWebhookHandler(cfg, svixClient, logger, stripeService),
		Coupon:                   v1.NewCouponHandler(couponService, logger),
		Addon:                    v1.NewAddonHandler(addonService, logger),
		Settings:                 v1.NewSettingsHandler(settingsService, logger),
	}
}

func provideRouter(handlers api.Handlers, cfg *config.Configuration, logger *logger.Logger, secretService service.SecretService, envAccessService service.EnvAccessService) *gin.Engine {
	return api.NewRouter(handlers, cfg, logger, secretService, envAccessService)
}

func provideTemporalConfig(cfg *config.Configuration) *config.TemporalConfig {
	return &cfg.Temporal
}

func provideTemporalClient(cfg *config.TemporalConfig, log *logger.Logger) (client.TemporalClient, error) {
	log.Info("Initializing Temporal client", "address", cfg.Address, "namespace", cfg.Namespace)

	// Use default options and merge with config
	options := models.DefaultClientOptions()
	if cfg.Address != "" {
		options.Address = cfg.Address
	}
	if cfg.Namespace != "" {
		options.Namespace = cfg.Namespace
	}
	if cfg.APIKey != "" {
		options.APIKey = cfg.APIKey
	}
	options.TLS = cfg.TLS

	// Create temporal client directly
	temporalClient, err := client.NewTemporalClient(options, log)
	if err != nil {
		log.Error("Failed to create Temporal client", "error", err)
		return nil, fmt.Errorf("failed to create temporal client: %w", err)
	}

	log.Info("Temporal client created successfully")
	return temporalClient, nil
}

func provideTemporalWorkerManager(temporalClient client.TemporalClient, log *logger.Logger) worker.TemporalWorkerManager {
	return worker.NewTemporalWorkerManager(temporalClient, log)
}

func provideTemporalService(temporalClient client.TemporalClient, workerManager worker.TemporalWorkerManager, log *logger.Logger) temporalservice.TemporalService {
	service := temporalservice.NewTemporalService(temporalClient, workerManager, log)
	service.Start(context.Background())
	return service
}

func startServer(
	lc fx.Lifecycle,
	cfg *config.Configuration,
	r *gin.Engine,
	consumer kafka.MessageConsumer,
	eventRepo events.Repository,
	temporalClient client.TemporalClient,
	temporalService temporalservice.TemporalService,
	webhookService *webhook.WebhookService,
	router *pubsubRouter.Router,
	onboardingService service.OnboardingService,
	log *logger.Logger,
	sentryService *sentry.Service,
	eventPostProcessingSvc service.EventPostProcessingService,
	featureUsageSvc service.FeatureUsageTrackingService,
	params service.ServiceParams,
) {
	mode := cfg.Deployment.Mode
	if mode == "" {
		mode = types.ModeLocal
	}

	switch mode {
	case types.ModeLocal:
		if consumer == nil {
			log.Fatal("Kafka consumer required for local mode")
		}
		startAPIServer(lc, r, cfg, log)
		startConsumer(lc, consumer, eventRepo, cfg, log, sentryService, eventPostProcessingSvc)
<<<<<<< HEAD

		// Register all handlers and start router once
		registerRouterHandlers(router, webhookService, onboardingService, eventPostProcessingSvc, featureUsageSvc, cfg, true)
		startRouter(lc, router, log)
		startTemporalWorker(lc, temporalClient, &cfg.Temporal, params)
=======
		startMessageRouter(lc, router, webhookService, onboardingService, log)
		startPostProcessingConsumer(lc, router, eventPostProcessingSvc, cfg, log)
		startTemporalWorker(lc, temporalService, params)
>>>>>>> a9bfe6ba
	case types.ModeAPI:
		startAPIServer(lc, r, cfg, log)

		// Register all handlers and start router once
		registerRouterHandlers(router, webhookService, onboardingService, eventPostProcessingSvc, featureUsageSvc, cfg, false)
		startRouter(lc, router, log)

	case types.ModeTemporalWorker:
		startTemporalWorker(lc, temporalService, params)
	case types.ModeConsumer:
		if consumer == nil {
			log.Fatal("Kafka consumer required for consumer mode")
		}
		startConsumer(lc, consumer, eventRepo, cfg, log, sentryService, eventPostProcessingSvc)

		// Register all handlers and start router once
		registerRouterHandlers(router, webhookService, onboardingService, eventPostProcessingSvc, featureUsageSvc, cfg, true)
		startRouter(lc, router, log)
	case types.ModeAWSLambdaAPI:
		startAWSLambdaAPI(r)

		// Register basic handlers and start router once
		registerRouterHandlers(router, webhookService, onboardingService, eventPostProcessingSvc, featureUsageSvc, cfg, false)
		startRouter(lc, router, log)
	case types.ModeAWSLambdaConsumer:
		startAWSLambdaConsumer(eventRepo, cfg, log, sentryService, eventPostProcessingSvc)
	default:
		log.Fatalf("Unknown deployment mode: %s", mode)
	}
}

func startTemporalWorker(
	lc fx.Lifecycle,
	temporalService temporalservice.TemporalService,
	params service.ServiceParams,
) {
	lc.Append(fx.Hook{
		OnStart: func(ctx context.Context) error {
			// Register workflows and activities first (this creates the workers)
			if err := temporal.RegisterWorkflowsAndActivities(temporalService, params); err != nil {
				return fmt.Errorf("failed to register workflows and activities: %w", err)
			}

			// Start workers for all task queues
			for _, taskQueue := range types.GetAllTaskQueues() {
				if err := temporalService.StartWorker(taskQueue); err != nil {
					return fmt.Errorf("failed to start worker for task queue %s: %w", taskQueue.String(), err)
				}
			}

			return nil
		},
		OnStop: func(ctx context.Context) error {
			return temporalService.StopAllWorkers()
		},
	})
}

func startAPIServer(
	lc fx.Lifecycle,
	r *gin.Engine,
	cfg *config.Configuration,
	log *logger.Logger,
) {
	log.Info("Registering API server start hook")
	lc.Append(fx.Hook{
		OnStart: func(ctx context.Context) error {
			log.Info("Starting API server...")
			go func() {
				if err := r.Run(cfg.Server.Address); err != nil {
					log.Fatalf("Failed to start server: %v", err)
				}
			}()
			return nil
		},
		OnStop: func(ctx context.Context) error {
			log.Info("Shutting down server...")
			return nil
		},
	})
}

func startConsumer(
	lc fx.Lifecycle,
	consumer kafka.MessageConsumer,
	eventRepo events.Repository,
	cfg *config.Configuration,
	log *logger.Logger,
	sentryService *sentry.Service,
	eventPostProcessingSvc service.EventPostProcessingService,
) {
	lc.Append(fx.Hook{
		OnStart: func(ctx context.Context) error {
			go consumeMessages(consumer, eventRepo, cfg, log, sentryService, eventPostProcessingSvc)
			return nil
		},
		OnStop: func(ctx context.Context) error {
			log.Info("Shutting down consumer...")
			return nil
		},
	})
}

func startAWSLambdaAPI(r *gin.Engine) {
	ginLambda := ginadapter.New(r)
	lambda.Start(ginLambda.ProxyWithContext)
}

func startAWSLambdaConsumer(eventRepo events.Repository, cfg *config.Configuration, log *logger.Logger, sentryService *sentry.Service, eventPostProcessingSvc service.EventPostProcessingService) {
	handler := func(ctx context.Context, kafkaEvent lambdaEvents.KafkaEvent) error {
		log.Debugf("Received Kafka event: %+v", kafkaEvent)

		for _, record := range kafkaEvent.Records {
			for _, r := range record {
				log.Debugf("Processing record: topic=%s, partition=%d, offset=%d",
					r.Topic, r.Partition, r.Offset)

				// TODO decide the repository to use based on the event topic and properties
				// For now we will use the event repository from the events topic

				// Decode base64 payload first
				decodedPayload, err := base64.StdEncoding.DecodeString(string(r.Value))
				if err != nil {
					log.Errorf("Failed to decode base64 payload: %v", err)
					continue
				}

				if err := handleEventConsumption(ctx, cfg, log, eventRepo, decodedPayload, sentryService, eventPostProcessingSvc); err != nil {
					log.Errorf("Failed to process event: %v, payload: %s", err, string(decodedPayload))
					continue
				}

				log.Infof("Successfully processed event: topic=%s, partition=%d, offset=%d",
					r.Topic, r.Partition, r.Offset)
			}
		}
		return nil
	}

	lambda.Start(handler)
}

func consumeMessages(consumer kafka.MessageConsumer, eventRepo events.Repository, cfg *config.Configuration, log *logger.Logger, sentryService *sentry.Service, eventPostProcessingSvc service.EventPostProcessingService) {
	messages, err := consumer.Subscribe(cfg.Kafka.Topic)
	if err != nil {
		log.Fatalf("Failed to subscribe to topic %s: %v", cfg.Kafka.Topic, err)
	}

	log.Infof("Successfully subscribed to topic %s", cfg.Kafka.Topic)

	for msg := range messages {
		ctx := context.Background()
		if err := handleEventConsumption(ctx, cfg, log, eventRepo, msg.Payload, sentryService, eventPostProcessingSvc); err != nil {
			log.Errorf("Failed to process event: %v, payload: %s", err, string(msg.Payload))

			// Don't immediately Nack, retry processing a few times before giving up
			if shouldRetry(err) {
				// Only Nack (negative acknowledge) if it's a retriable error
				// This will cause the message to be redelivered
				log.Warnf("Nacking message to retry later")
				msg.Nack()
			} else {
				// For non-retriable errors, we acknowledge the message to avoid
				// endless reprocessing of problematic messages
				log.Warnf("Error not retriable, acknowledging message to avoid blocking: %v", err)
				msg.Ack()

				// Record this message as a dead letter for later inspection
				recordDeadLetterMessage(ctx, msg.Payload, err, log, sentryService)
			}
			continue
		}

		// Successfully processed the message
		log.Debugf("Successfully processed message, acknowledging it")
		msg.Ack()
	}
}

// shouldRetry determines if an error should trigger a message retry
func shouldRetry(err error) bool {
	// Add logic to determine if this error is transient and worth retrying
	// Examples: database connection issues, temporary unavailability, etc.

	// For now, retry all errors except parsing errors which are not likely to succeed on retry
	if strings.Contains(err.Error(), "unmarshal") ||
		strings.Contains(err.Error(), "parse") {
		return false
	}
	return true
}

// recordDeadLetterMessage records problematic messages for later inspection
func recordDeadLetterMessage(_ context.Context, payload []byte, processingErr error, log *logger.Logger, sentryService *sentry.Service) {
	// In a production system, you would send this to a dead letter queue
	// or record it in a database table for later inspection

	// For now, just log it with a special tag for monitoring
	log.Errorf("DEAD_LETTER_MESSAGE: %v, payload: %s", processingErr, string(payload))

	// Capture the error in Sentry for monitoring
	if sentryService != nil {
		sentryService.CaptureException(fmt.Errorf("dead letter message: %w", processingErr))
	}
}

func handleEventConsumption(ctx context.Context, cfg *config.Configuration, log *logger.Logger, eventRepo events.Repository, payload []byte, sentryService *sentry.Service, eventPostProcessingSvc service.EventPostProcessingService) error {
	// Start a transaction for this event processing
	transaction, ctx := sentryService.StartTransaction(ctx, "event.process")
	if transaction != nil {
		defer transaction.Finish()
	}

	// Start a Kafka consumer span
	kafkaSpan, ctx := sentryService.StartKafkaConsumerSpan(ctx, cfg.Kafka.Topic)
	if kafkaSpan != nil {
		defer kafkaSpan.Finish()
	}

	var event events.Event
	if err := json.Unmarshal(payload, &event); err != nil {
		log.Errorf("Failed to unmarshal event: %v, payload: %s", err, string(payload))
		sentryService.CaptureException(err)
		return err
	}

	log.Debugf("Starting to process event: %+v", event)

	// Start an event processing span
	// eventSpan, ctx := sentryService.MonitorEventProcessing(
	// 	ctx,
	// 	event.EventName,
	// 	event.Timestamp,
	// 	map[string]interface{}{
	// 		"event_id":       event.ID,
	// 		"tenant_id":      event.TenantID,
	// 		"source":         event.Source,
	// 		"environment_id": event.EnvironmentID,
	// 	},
	// )
	// if eventSpan != nil {
	// 	defer eventSpan.Finish()
	// }

	eventsToInsert := []*events.Event{&event}

	if cfg.Billing.TenantID != "" {
		// Create a billing copy with the tenant ID as the external customer ID
		billingEvent := events.NewEvent(
			"tenant_event", // Standardized event name for billing
			cfg.Billing.TenantID,
			event.TenantID, // Use original tenant ID as external customer ID
			map[string]interface{}{
				"original_event_id":   event.ID,
				"original_event_name": event.EventName,
				"original_timestamp":  event.Timestamp,
				"tenant_id":           event.TenantID,
				"source":              event.Source,
			},
			time.Now(),
			"", // Customer ID will be looked up by external ID
			"", // Generate new ID
			"system",
			cfg.Billing.EnvironmentID,
		)
		eventsToInsert = append(eventsToInsert, billingEvent)
	}

	// Insert both events in a single operation
	if err := eventRepo.BulkInsertEvents(ctx, eventsToInsert); err != nil {
		log.Errorf("Failed to insert events: %v, original event: %+v", err, event)
		return err
	}

	// Publish event to post-processing service
	if err := eventPostProcessingSvc.PublishEvent(ctx, &event, false); err != nil {
		log.Errorf("Failed to publish event to post-processing service: %v, original event: %+v", err, event)
		return err
	}

	log.Debugf(
		"Successfully processed event with lag : %v ms : %+v",
		time.Since(event.Timestamp).Milliseconds(), event,
	)
	return nil
}

func registerRouterHandlers(
	router *pubsubRouter.Router,
	webhookService *webhook.WebhookService,
	onboardingService service.OnboardingService,
	eventPostProcessingSvc service.EventPostProcessingService,
	featureUsageSvc service.FeatureUsageTrackingService,
	cfg *config.Configuration,
	includeProcessingHandlers bool,
) {
	// Always register these basic handlers
	webhookService.RegisterHandler(router)
	onboardingService.RegisterHandler(router)

	// Only register processing handlers when needed
	if includeProcessingHandlers {
		eventPostProcessingSvc.RegisterHandler(router, cfg)
		featureUsageSvc.RegisterHandler(router, cfg)
	}
}

func startRouter(
	lc fx.Lifecycle,
	router *pubsubRouter.Router,
	logger *logger.Logger,
) {
	lc.Append(fx.Hook{
		OnStart: func(ctx context.Context) error {
			logger.Info("starting message router")
			go func() {
				if err := router.Run(); err != nil {
					logger.Errorw("message router failed", "error", err)
				}
			}()
			return nil
		},
		OnStop: func(ctx context.Context) error {
			logger.Info("stopping message router")
			return router.Close()
		},
	})
}<|MERGE_RESOLUTION|>--- conflicted
+++ resolved
@@ -397,17 +397,11 @@
 		}
 		startAPIServer(lc, r, cfg, log)
 		startConsumer(lc, consumer, eventRepo, cfg, log, sentryService, eventPostProcessingSvc)
-<<<<<<< HEAD
 
 		// Register all handlers and start router once
 		registerRouterHandlers(router, webhookService, onboardingService, eventPostProcessingSvc, featureUsageSvc, cfg, true)
 		startRouter(lc, router, log)
-		startTemporalWorker(lc, temporalClient, &cfg.Temporal, params)
-=======
-		startMessageRouter(lc, router, webhookService, onboardingService, log)
-		startPostProcessingConsumer(lc, router, eventPostProcessingSvc, cfg, log)
 		startTemporalWorker(lc, temporalService, params)
->>>>>>> a9bfe6ba
 	case types.ModeAPI:
 		startAPIServer(lc, r, cfg, log)
 
