--- conflicted
+++ resolved
@@ -136,14 +136,8 @@
 	webhookPublisher webhookPublisher.WebhookPublisher,
 	s3Service s3.Service,
 	client httpclient.Client,
-<<<<<<< HEAD
-
-=======
-	taskRepo task.Repository,
-	costSheetRepo costsheet.Repository,
 	addonRepo addon.Repository,
 	addonAssociationRepo addonassociation.Repository,
->>>>>>> 6221fcd9
 ) ServiceParams {
 	return ServiceParams{
 		Logger:                     logger,
