package service

import (
	"github.com/flexprice/flexprice/internal/config"
	"github.com/flexprice/flexprice/internal/domain/addon"
	"github.com/flexprice/flexprice/internal/domain/addonassociation"
	"github.com/flexprice/flexprice/internal/domain/auth"
	costsheet "github.com/flexprice/flexprice/internal/domain/costsheet"
	"github.com/flexprice/flexprice/internal/domain/coupon"
	"github.com/flexprice/flexprice/internal/domain/coupon_application"
	"github.com/flexprice/flexprice/internal/domain/coupon_association"
	"github.com/flexprice/flexprice/internal/domain/creditgrant"
	"github.com/flexprice/flexprice/internal/domain/creditgrantapplication"
	"github.com/flexprice/flexprice/internal/domain/creditnote"
	"github.com/flexprice/flexprice/internal/domain/customer"
	"github.com/flexprice/flexprice/internal/domain/entitlement"
	"github.com/flexprice/flexprice/internal/domain/environment"
	"github.com/flexprice/flexprice/internal/domain/events"
	"github.com/flexprice/flexprice/internal/domain/feature"
	"github.com/flexprice/flexprice/internal/domain/invoice"
	"github.com/flexprice/flexprice/internal/domain/meter"
	"github.com/flexprice/flexprice/internal/domain/payment"
	"github.com/flexprice/flexprice/internal/domain/plan"
	"github.com/flexprice/flexprice/internal/domain/price"
	"github.com/flexprice/flexprice/internal/domain/priceunit"
	"github.com/flexprice/flexprice/internal/domain/secret"
	"github.com/flexprice/flexprice/internal/domain/subscription"
	"github.com/flexprice/flexprice/internal/domain/task"
	taxrate "github.com/flexprice/flexprice/internal/domain/tax"
	taxapplied "github.com/flexprice/flexprice/internal/domain/taxapplied"
	taxassociation "github.com/flexprice/flexprice/internal/domain/taxassociation"
	"github.com/flexprice/flexprice/internal/domain/tenant"
	"github.com/flexprice/flexprice/internal/domain/user"
	"github.com/flexprice/flexprice/internal/domain/wallet"
	"github.com/flexprice/flexprice/internal/httpclient"
	"github.com/flexprice/flexprice/internal/logger"
	"github.com/flexprice/flexprice/internal/pdf"
	"github.com/flexprice/flexprice/internal/postgres"
	"github.com/flexprice/flexprice/internal/publisher"
	"github.com/flexprice/flexprice/internal/s3"
	webhookPublisher "github.com/flexprice/flexprice/internal/webhook/publisher"
)

// ServiceParams holds common dependencies for services
// TODO: start using this for all services init
type ServiceParams struct {
	Logger       *logger.Logger
	Config       *config.Configuration
	DB           postgres.IClient
	PDFGenerator pdf.Generator
	S3           s3.Service

	// Repositories
	AuthRepo                   auth.Repository
	UserRepo                   user.Repository
	EventRepo                  events.Repository
	ProcessedEventRepo         events.ProcessedEventRepository
	MeterRepo                  meter.Repository
	PriceRepo                  price.Repository
	PriceUnitRepo              priceunit.Repository
	CustomerRepo               customer.Repository
	PlanRepo                   plan.Repository
	SubRepo                    subscription.Repository
	SubscriptionScheduleRepo   subscription.SubscriptionScheduleRepository
	SubscriptionLineItemRepo   subscription.LineItemRepository
	WalletRepo                 wallet.Repository
	TenantRepo                 tenant.Repository
	InvoiceRepo                invoice.Repository
	FeatureRepo                feature.Repository
	EntitlementRepo            entitlement.Repository
	PaymentRepo                payment.Repository
	SecretRepo                 secret.Repository
	EnvironmentRepo            environment.Repository
	TaskRepo                   task.Repository
	CreditGrantRepo            creditgrant.Repository
	CostSheetRepo              costsheet.Repository
	CreditNoteRepo             creditnote.Repository
	CreditNoteLineItemRepo     creditnote.CreditNoteLineItemRepository
	CreditGrantApplicationRepo creditgrantapplication.Repository
	TaxRateRepo                taxrate.Repository
	TaxAssociationRepo         taxassociation.Repository
	TaxAppliedRepo             taxapplied.Repository
	CouponRepo                 coupon.Repository
	CouponAssociationRepo      coupon_association.Repository
	CouponApplicationRepo      coupon_application.Repository
	AddonRepo                  addon.Repository
	AddonAssociationRepo       addonassociation.Repository

	// Publishers
	EventPublisher   publisher.EventPublisher
	WebhookPublisher webhookPublisher.WebhookPublisher

	// http client
	Client httpclient.Client
}

// Common service params
func NewServiceParams(
	logger *logger.Logger,
	config *config.Configuration,
	db postgres.IClient,
	pdfGenerator pdf.Generator,
	authRepo auth.Repository,
	userRepo user.Repository,
	eventRepo events.Repository,
	processedEventRepo events.ProcessedEventRepository,
	meterRepo meter.Repository,
	priceRepo price.Repository,
	priceUnitRepo priceunit.Repository,
	customerRepo customer.Repository,
	planRepo plan.Repository,
	subRepo subscription.Repository,
	subscriptionScheduleRepo subscription.SubscriptionScheduleRepository,
	subscriptionLineItemRepo subscription.LineItemRepository,
	walletRepo wallet.Repository,
	tenantRepo tenant.Repository,
	invoiceRepo invoice.Repository,
	featureRepo feature.Repository,
	creditGrantApplicationRepo creditgrantapplication.Repository,
	entitlementRepo entitlement.Repository,
	paymentRepo payment.Repository,
	secretRepo secret.Repository,
	environmentRepo environment.Repository,
	creditGrantRepo creditgrant.Repository,
	creditNoteRepo creditnote.Repository,
	creditNoteLineItemRepo creditnote.CreditNoteLineItemRepository,
	taxConfigRepo taxassociation.Repository,
	taskRepo task.Repository,
	costSheetRepo costsheet.Repository,
	taxAppliedRepo taxapplied.Repository,
	taxRateRepo taxrate.Repository,
	couponRepo coupon.Repository,
	couponAssociationRepo coupon_association.Repository,
	couponApplicationRepo coupon_application.Repository,
	eventPublisher publisher.EventPublisher,
	webhookPublisher webhookPublisher.WebhookPublisher,
	s3Service s3.Service,
	client httpclient.Client,
<<<<<<< HEAD

=======
	taskRepo task.Repository,
	costSheetRepo costsheet.Repository,
	addonRepo addon.Repository,
	addonAssociationRepo addonassociation.Repository,
>>>>>>> b2d7ffb3
) ServiceParams {
	return ServiceParams{
		Logger:                     logger,
		Config:                     config,
		DB:                         db,
		PDFGenerator:               pdfGenerator,
		AuthRepo:                   authRepo,
		UserRepo:                   userRepo,
		EventRepo:                  eventRepo,
		ProcessedEventRepo:         processedEventRepo,
		MeterRepo:                  meterRepo,
		PriceRepo:                  priceRepo,
		PriceUnitRepo:              priceUnitRepo,
		CustomerRepo:               customerRepo,
		PlanRepo:                   planRepo,
		SubRepo:                    subRepo,
		SubscriptionScheduleRepo:   subscriptionScheduleRepo,
		SubscriptionLineItemRepo:   subscriptionLineItemRepo,
		WalletRepo:                 walletRepo,
		TenantRepo:                 tenantRepo,
		InvoiceRepo:                invoiceRepo,
		FeatureRepo:                featureRepo,
		EntitlementRepo:            entitlementRepo,
		PaymentRepo:                paymentRepo,
		SecretRepo:                 secretRepo,
		EnvironmentRepo:            environmentRepo,
		CreditGrantRepo:            creditGrantRepo,
		CreditGrantApplicationRepo: creditGrantApplicationRepo,
		TaskRepo:                   taskRepo,
		CostSheetRepo:              costSheetRepo,
		CreditNoteRepo:             creditNoteRepo,
		CreditNoteLineItemRepo:     creditNoteLineItemRepo,
		TaxRateRepo:                taxRateRepo,
		TaxAssociationRepo:         taxConfigRepo,
		TaxAppliedRepo:             taxAppliedRepo,
		EventPublisher:             eventPublisher,
		WebhookPublisher:           webhookPublisher,
		S3:                         s3Service,
		Client:                     client,
		CouponRepo:                 couponRepo,
		CouponAssociationRepo:      couponAssociationRepo,
		CouponApplicationRepo:      couponApplicationRepo,
		AddonRepo:                  addonRepo,
		AddonAssociationRepo:       addonAssociationRepo,
	}
}<|MERGE_RESOLUTION|>--- conflicted
+++ resolved
@@ -136,14 +136,8 @@
 	webhookPublisher webhookPublisher.WebhookPublisher,
 	s3Service s3.Service,
 	client httpclient.Client,
-<<<<<<< HEAD
-
-=======
-	taskRepo task.Repository,
-	costSheetRepo costsheet.Repository,
 	addonRepo addon.Repository,
 	addonAssociationRepo addonassociation.Repository,
->>>>>>> b2d7ffb3
 ) ServiceParams {
 	return ServiceParams{
 		Logger:                     logger,
