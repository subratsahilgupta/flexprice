package service

import (
	"context"
	"encoding/json"
	"fmt"
	"strconv"
	"strings"
	"time"

	"github.com/flexprice/flexprice/internal/api/dto"
	"github.com/flexprice/flexprice/internal/domain/customer"
	"github.com/flexprice/flexprice/internal/domain/invoice"
	pdf "github.com/flexprice/flexprice/internal/domain/pdf"
	"github.com/flexprice/flexprice/internal/domain/tenant"
	ierr "github.com/flexprice/flexprice/internal/errors"
	"github.com/flexprice/flexprice/internal/idempotency"
	"github.com/flexprice/flexprice/internal/s3"
	"github.com/flexprice/flexprice/internal/types"
	"github.com/samber/lo"
	"github.com/shopspring/decimal"
)

type InvoiceService interface {
	CreateInvoice(ctx context.Context, req dto.CreateInvoiceRequest) (*dto.InvoiceResponse, error)
	GetInvoice(ctx context.Context, id string) (*dto.InvoiceResponse, error)
	ListInvoices(ctx context.Context, filter *types.InvoiceFilter) (*dto.ListInvoicesResponse, error)
	FinalizeInvoice(ctx context.Context, id string) error
	VoidInvoice(ctx context.Context, id string) error
	ProcessDraftInvoice(ctx context.Context, id string) error
	UpdatePaymentStatus(ctx context.Context, id string, status types.PaymentStatus, amount *decimal.Decimal) error
	CreateSubscriptionInvoice(ctx context.Context, req *dto.CreateSubscriptionInvoiceRequest) (*dto.InvoiceResponse, error)
	GetPreviewInvoice(ctx context.Context, req dto.GetPreviewInvoiceRequest) (*dto.InvoiceResponse, error)
	GetCustomerInvoiceSummary(ctx context.Context, customerID string, currency string) (*dto.CustomerInvoiceSummary, error)
	GetCustomerMultiCurrencyInvoiceSummary(ctx context.Context, customerID string) (*dto.CustomerMultiCurrencyInvoiceSummary, error)
	AttemptPayment(ctx context.Context, id string) error
	GetInvoicePDF(ctx context.Context, id string) ([]byte, error)
	GetInvoicePDFUrl(ctx context.Context, id string) (string, error)
	RecalculateInvoice(ctx context.Context, id string, finalize bool) (*dto.InvoiceResponse, error)
	RecalculateInvoiceAmounts(ctx context.Context, invoiceID string) error
	UpdateInvoice(ctx context.Context, id string, req dto.UpdateInvoiceRequest) (*dto.InvoiceResponse, error)
}

type invoiceService struct {
	ServiceParams
	idempGen *idempotency.Generator
}

func NewInvoiceService(params ServiceParams) InvoiceService {
	return &invoiceService{
		ServiceParams: params,
		idempGen:      idempotency.NewGenerator(),
	}
}

func (s *invoiceService) CreateInvoice(ctx context.Context, req dto.CreateInvoiceRequest) (*dto.InvoiceResponse, error) {
	if err := req.Validate(); err != nil {
		return nil, err
	}

	var resp *dto.InvoiceResponse

	// Start transaction
	err := s.DB.WithTx(ctx, func(tx context.Context) error {
		// 1. Generate idempotency key if not provided
		var idempKey string
		if req.IdempotencyKey == nil {
			params := map[string]interface{}{
				"tenant_id":    types.GetTenantID(ctx),
				"customer_id":  req.CustomerID,
				"period_start": req.PeriodStart,
				"period_end":   req.PeriodEnd,
				"timestamp":    time.Now().UTC(), // TODO: rethink this
			}
			scope := idempotency.ScopeOneOffInvoice
			if req.SubscriptionID != nil {
				scope = idempotency.ScopeSubscriptionInvoice
				params["subscription_id"] = req.SubscriptionID
			}
			idempKey = s.idempGen.GenerateKey(scope, params)
		} else {
			idempKey = *req.IdempotencyKey
		}

		// 2. Check for existing invoice with same idempotency key
		existing, err := s.InvoiceRepo.GetByIdempotencyKey(tx, idempKey)

		if err != nil && !ierr.IsNotFound(err) {
			return ierr.WithError(err).WithHint("failed to check idempotency").Mark(ierr.ErrDatabase)
		}
		if existing != nil {
			s.Logger.Infof("invoice already exists, returning existing invoice")
			err = ierr.NewError("invoice already exists").WithHint("invoice already exists").Mark(ierr.ErrAlreadyExists)
			return err
		}

		// 3. For subscription invoices, validate period uniqueness and get billing sequence
		var billingSeq *int
		if req.SubscriptionID != nil {
			// Check period uniqueness
			exists, err := s.InvoiceRepo.ExistsForPeriod(ctx, *req.SubscriptionID, *req.PeriodStart, *req.PeriodEnd)
			if err != nil {
				return err
			}
			if exists {
				s.Logger.Infow("another invoice for same subscription period exists",
					"subscription_id", *req.SubscriptionID,
					"period_start", *req.PeriodStart,
					"period_end", *req.PeriodEnd)
				// do nothing, just log and continue
			}

			// Get billing sequence
			seq, err := s.InvoiceRepo.GetNextBillingSequence(ctx, *req.SubscriptionID)
			if err != nil {
				return err
			}
			billingSeq = &seq
		}

		// 4. Generate invoice number
		var invoiceNumber string
		if req.InvoiceNumber != nil {
			invoiceNumber = *req.InvoiceNumber
		} else {
			invoiceNumber, err = s.InvoiceRepo.GetNextInvoiceNumber(ctx)
			if err != nil {
				return err
			}
		}

		// 5. Create invoice
		// Convert request to domain model
		inv, err := req.ToInvoice(ctx)
		if err != nil {
			return err
		}

		inv.InvoiceNumber = &invoiceNumber
		inv.IdempotencyKey = &idempKey
		inv.BillingSequence = billingSeq

		// Setting default values
		if req.InvoiceType == types.InvoiceTypeOneOff || req.InvoiceType == types.InvoiceTypeCredit {
			if req.InvoiceStatus == nil {
				inv.InvoiceStatus = types.InvoiceStatusFinalized
			}
		} else if req.InvoiceType == types.InvoiceTypeSubscription {
			if req.InvoiceStatus == nil {
				inv.InvoiceStatus = types.InvoiceStatusDraft
			}
		}

		if req.AmountPaid == nil {
			if req.PaymentStatus == nil {
				inv.AmountPaid = inv.AmountDue
			}
		}

		// Calculated Amount Remaining
		inv.AmountRemaining = inv.AmountDue.Sub(inv.AmountPaid)

		if req.PaymentStatus == nil || lo.FromPtr(req.PaymentStatus) == "" {
			if inv.AmountRemaining.IsZero() {
				inv.PaymentStatus = types.PaymentStatusSucceeded
			} else {
				inv.PaymentStatus = types.PaymentStatusPending
			}
		}

		// Validate invoice
		if err := inv.Validate(); err != nil {
			return err
		}

		// Create invoice with line items in a single transaction
		if err := s.InvoiceRepo.CreateWithLineItems(ctx, inv); err != nil {
			return err
		}

<<<<<<< HEAD
		// Apply taxes if this is a subscription invoice
		s.Logger.Infow("applying taxes to invoice",
			"invoice_id", inv.ID,
			"subscription_id", inv.SubscriptionID,
			"customer_id", inv.CustomerID,
			"period_start", inv.PeriodStart,
			"period_end", inv.PeriodEnd,
		)
		if err := s.handleTaxRateOverrides(ctx, inv, req); err != nil {
			return err
=======
		// Apply coupons if this is a subscription invoice or if coupons are provided
		if req.SubscriptionID != nil || len(req.Coupons) > 0 {
			s.Logger.Infow("applying coupons to invoice",
				"invoice_id", inv.ID,
				"subscription_id", req.SubscriptionID,
				"customer_id", inv.CustomerID,
				"period_start", inv.PeriodStart,
				"period_end", inv.PeriodEnd,
				"standalone_coupons", len(req.Coupons),
			)
			if err := s.applyCouponsToInvoice(ctx, inv, req); err != nil {
				return err
			}
>>>>>>> e2fab1ea
		}

		// Convert to response
		resp = dto.NewInvoiceResponse(inv)
		return nil
	})

	if err != nil {
		s.Logger.Errorw("failed to create invoice",
			"error", err,
			"customer_id", req.CustomerID,
			"subscription_id", req.SubscriptionID)
		return nil, err
	}

	eventName := types.WebhookEventInvoiceCreateDraft
	if resp.InvoiceStatus == types.InvoiceStatusFinalized {
		eventName = types.WebhookEventInvoiceUpdateFinalized
	}

	s.publishInternalWebhookEvent(ctx, eventName, resp.ID)
	return resp, nil
}

func (s *invoiceService) GetInvoice(ctx context.Context, id string) (*dto.InvoiceResponse, error) {
	inv, err := s.InvoiceRepo.Get(ctx, id)
	if err != nil {
		return nil, err
	}

	for _, lineItem := range inv.LineItems {
		s.Logger.Debugw("got invoice line item", "id", lineItem.ID, "display_name", lineItem.DisplayName)
	}

	// expand subscription
	subscriptionService := NewSubscriptionService(s.ServiceParams)

	response := dto.NewInvoiceResponse(inv)

	if inv.InvoiceType == types.InvoiceTypeSubscription {
		subscription, err := subscriptionService.GetSubscription(ctx, *inv.SubscriptionID)
		if err != nil {
			return nil, err
		}
		response.WithSubscription(subscription)
		if subscription.Customer != nil {
			response.Customer = subscription.Customer
		}
	}

	// Get customer information if not already set
	if response.Customer == nil {
		customer, err := s.CustomerRepo.Get(ctx, inv.CustomerID)
		if err != nil {
			return nil, err
		}
		response.WithCustomer(&dto.CustomerResponse{Customer: customer})
	}

<<<<<<< HEAD
	// get tax applied records
	taxService := NewTaxService(s.ServiceParams)
	filter := types.NewNoLimitTaxAppliedFilter()
	filter.EntityType = types.TaxrateEntityTypeInvoice
	filter.EntityID = inv.ID
	appliedTaxes, err := taxService.ListTaxApplied(ctx, filter)
	if err != nil {
		return nil, err
	}

	response.Taxes = appliedTaxes.Items

=======
	// Get coupon applications for the invoice
	couponService := NewCouponService(s.ServiceParams)
	couponApplications, err := couponService.GetCouponApplicationsByInvoice(ctx, inv.ID)
	if err != nil {
		s.Logger.Errorw("failed to get coupon applications for invoice",
			"invoice_id", inv.ID,
			"error", err)
		// Don't fail the entire request if coupon applications can't be retrieved
	} else {
		response.WithCouponApplications(couponApplications)
	}

>>>>>>> e2fab1ea
	return response, nil
}

func (s *invoiceService) ListInvoices(ctx context.Context, filter *types.InvoiceFilter) (*dto.ListInvoicesResponse, error) {
	if filter.GetLimit() == 0 {
		filter.Limit = lo.ToPtr(types.GetDefaultFilter().Limit)
	}
	if filter.ExternalCustomerID != "" {
		customer, err := s.CustomerRepo.GetByLookupKey(ctx, filter.ExternalCustomerID)
		if err != nil {
			return nil, ierr.WithError(err).
				WithHint("failed to get customer by external customer id").
				Mark(ierr.ErrNotFound)
		}
		filter.CustomerID = customer.ID
	}

	invoices, err := s.InvoiceRepo.List(ctx, filter)
	if err != nil {
		return nil, err
	}

	count, err := s.InvoiceRepo.Count(ctx, filter)
	if err != nil {
		return nil, err
	}

	customerMap := make(map[string]*customer.Customer)
	items := make([]*dto.InvoiceResponse, len(invoices))
	for i, inv := range invoices {
		items[i] = dto.NewInvoiceResponse(inv)
		customerMap[inv.CustomerID] = nil
	}

	customerFilter := types.NewNoLimitCustomerFilter()
	customerFilter.CustomerIDs = lo.Keys(customerMap)
	customers, err := s.CustomerRepo.List(ctx, customerFilter)
	if err != nil {
		return nil, err
	}

	for _, cust := range customers {
		customerMap[cust.ID] = cust
	}

	// Get customer information for each invoice
	for _, inv := range items {
		customer, ok := customerMap[inv.CustomerID]
		if !ok {
			continue
		}
		inv.WithCustomer(&dto.CustomerResponse{Customer: customer})
	}

	return &dto.ListInvoicesResponse{
		Items: items,
		Pagination: types.PaginationResponse{
			Total:  count,
			Limit:  filter.GetLimit(),
			Offset: filter.GetOffset(),
		},
	}, nil
}

func (s *invoiceService) FinalizeInvoice(ctx context.Context, id string) error {
	inv, err := s.InvoiceRepo.Get(ctx, id)
	if err != nil {
		return err
	}

	return s.performFinalizeInvoiceActions(ctx, inv)
}

func (s *invoiceService) performFinalizeInvoiceActions(ctx context.Context, inv *invoice.Invoice) error {
	if inv.InvoiceStatus != types.InvoiceStatusDraft {
		return ierr.NewError("invoice is not in draft status").WithHint("invoice must be in draft status to be finalized").Mark(ierr.ErrValidation)
	}

	now := time.Now().UTC()
	inv.InvoiceStatus = types.InvoiceStatusFinalized
	inv.FinalizedAt = &now

	if err := s.InvoiceRepo.Update(ctx, inv); err != nil {
		return err
	}

	s.publishInternalWebhookEvent(ctx, types.WebhookEventInvoiceUpdateFinalized, inv.ID)
	return nil
}

func (s *invoiceService) VoidInvoice(ctx context.Context, id string) error {
	inv, err := s.InvoiceRepo.Get(ctx, id)
	if err != nil {
		return err
	}

	allowedInvoiceStatuses := []types.InvoiceStatus{
		types.InvoiceStatusDraft,
		types.InvoiceStatusFinalized,
	}
	if !lo.Contains(allowedInvoiceStatuses, inv.InvoiceStatus) {
		return ierr.NewError("invoice status is not allowed").
			WithHintf("invoice status - %s is not allowed", inv.InvoiceStatus).
			WithReportableDetails(map[string]any{
				"allowed_statuses": allowedInvoiceStatuses,
			}).
			Mark(ierr.ErrValidation)
	}

	allowedPaymentStatuses := []types.PaymentStatus{
		types.PaymentStatusPending,
		types.PaymentStatusFailed,
	}
	if !lo.Contains(allowedPaymentStatuses, inv.PaymentStatus) {
		return ierr.NewError("invoice payment status is not allowed").
			WithHintf("invoice payment status - %s is not allowed", inv.PaymentStatus).
			WithReportableDetails(map[string]any{
				"allowed_statuses": allowedPaymentStatuses,
			}).
			Mark(ierr.ErrValidation)
	}

	now := time.Now().UTC()
	inv.InvoiceStatus = types.InvoiceStatusVoided
	inv.VoidedAt = &now

	if err := s.InvoiceRepo.Update(ctx, inv); err != nil {
		return err
	}

	s.publishInternalWebhookEvent(ctx, types.WebhookEventInvoiceUpdateVoided, inv.ID)
	return nil
}

func (s *invoiceService) ProcessDraftInvoice(ctx context.Context, id string) error {
	inv, err := s.InvoiceRepo.Get(ctx, id)
	if err != nil {
		return err
	}

	if inv.InvoiceStatus != types.InvoiceStatusDraft {
		return ierr.NewError("invoice is not in draft status").WithHint("invoice must be in draft status to be processed").Mark(ierr.ErrValidation)
	}

	// try to finalize the invoice
	if err := s.performFinalizeInvoiceActions(ctx, inv); err != nil {
		return err
	}

	// try to process payment for the invoice and log any errors
	// this is not a blocker for the invoice to be processed
	if err := s.performPaymentAttemptActions(ctx, inv); err != nil {
		s.Logger.Errorw("failed to process payment for invoice",
			"error", err.Error(),
			"invoice_id", inv.ID)
	}

	return nil
}

func (s *invoiceService) UpdatePaymentStatus(ctx context.Context, id string, status types.PaymentStatus, amount *decimal.Decimal) error {
	inv, err := s.InvoiceRepo.Get(ctx, id)
	if err != nil {
		return err
	}

	// Validate the invoice status
	allowedInvoiceStatuses := []types.InvoiceStatus{
		types.InvoiceStatusDraft,
		types.InvoiceStatusFinalized,
	}
	if !lo.Contains(allowedInvoiceStatuses, inv.InvoiceStatus) {
		return ierr.NewError("invoice status is not allowed").
			WithHintf("invoice status - %s is not allowed", inv.InvoiceStatus).
			WithReportableDetails(map[string]any{
				"allowed_statuses": allowedInvoiceStatuses,
			}).
			Mark(ierr.ErrValidation)
	}

	// Validate that there shouldnt be any payments for this invoice
	paymentService := NewPaymentService(s.ServiceParams)
	filter := types.NewNoLimitPaymentFilter()
	filter.DestinationID = lo.ToPtr(id)
	filter.Status = lo.ToPtr(types.StatusPublished)
	filter.PaymentStatus = lo.ToPtr(string(types.PaymentStatusSucceeded))
	filter.DestinationType = lo.ToPtr(string(types.PaymentDestinationTypeInvoice))
	filter.Limit = lo.ToPtr(1)
	payments, err := paymentService.ListPayments(ctx, filter)
	if err != nil {
		return err
	}

	if len(payments.Items) > 0 {
		return ierr.NewError("invoice has active payment records").
			WithHint("Manual payment status updates are disabled for payment-based invoices.").
			Mark(ierr.ErrInvalidOperation)
	}

	// Validate the payment status transition
	if err := s.validatePaymentStatusTransition(inv.PaymentStatus, status); err != nil {
		return err
	}

	// Validate the request amount
	if amount != nil && amount.IsNegative() {
		return ierr.NewError("amount must be non-negative").
			WithHint("amount must be non-negative").
			Mark(ierr.ErrValidation)
	}

	now := time.Now().UTC()
	inv.PaymentStatus = status

	switch status {
	case types.PaymentStatusPending:
		if amount != nil {
			inv.AmountPaid = *amount
			inv.AmountRemaining = inv.AmountDue.Sub(*amount)
		}
	case types.PaymentStatusSucceeded:
		inv.AmountPaid = inv.AmountDue
		inv.AmountRemaining = decimal.Zero
		inv.PaidAt = &now
	case types.PaymentStatusFailed:
		inv.AmountPaid = decimal.Zero
		inv.AmountRemaining = inv.AmountDue
		inv.PaidAt = nil
	}

	// Validate the final state
	if err := inv.Validate(); err != nil {
		return err
	}

	if err := s.InvoiceRepo.Update(ctx, inv); err != nil {
		return err
	}

	// Publish webhook events
	s.publishInternalWebhookEvent(ctx, types.WebhookEventInvoiceUpdatePayment, inv.ID)

	return nil
}

func (s *invoiceService) CreateSubscriptionInvoice(ctx context.Context, req *dto.CreateSubscriptionInvoiceRequest) (*dto.InvoiceResponse, error) {
	s.Logger.Infow("creating subscription invoice",
		"subscription_id", req.SubscriptionID,
		"period_start", req.PeriodStart,
		"period_end", req.PeriodEnd,
		"reference_point", req.ReferencePoint)

	if err := req.Validate(); err != nil {
		return nil, err
	}

	billingService := NewBillingService(s.ServiceParams)

	// Get subscription with line items
	subscription, _, err := s.SubRepo.GetWithLineItems(ctx, req.SubscriptionID)
	if err != nil {
		return nil, err
	}

	// Prepare invoice request using billing service
	invoiceReq, err := billingService.PrepareSubscriptionInvoiceRequest(ctx,
		subscription,
		req.PeriodStart,
		req.PeriodEnd,
		req.ReferencePoint,
	)
	if err != nil {
		return nil, err
	}

	// Create the invoice
	inv, err := s.CreateInvoice(ctx, *invoiceReq)
	if err != nil {
		return nil, err
	}

	// Process the invoice
	if err := s.ProcessDraftInvoice(ctx, inv.ID); err != nil {
		return nil, err
	}

	return inv, nil
}

func (s *invoiceService) GetPreviewInvoice(ctx context.Context, req dto.GetPreviewInvoiceRequest) (*dto.InvoiceResponse, error) {
	billingService := NewBillingService(s.ServiceParams)

	sub, _, err := s.SubRepo.GetWithLineItems(ctx, req.SubscriptionID)
	if err != nil {
		return nil, err
	}

	if req.PeriodStart == nil {
		req.PeriodStart = &sub.CurrentPeriodStart
	}

	if req.PeriodEnd == nil {
		req.PeriodEnd = &sub.CurrentPeriodEnd
	}

	// Prepare invoice request using billing service with the preview reference point
	invReq, err := billingService.PrepareSubscriptionInvoiceRequest(
		ctx, sub, *req.PeriodStart, *req.PeriodEnd, types.ReferencePointPreview)
	if err != nil {
		return nil, err
	}

	// Create a draft invoice object for preview
	inv, err := invReq.ToInvoice(ctx)
	if err != nil {
		return nil, err
	}

	// Create preview response
	response := dto.NewInvoiceResponse(inv)

	// Get customer information
	customer, err := s.CustomerRepo.Get(ctx, inv.CustomerID)
	if err != nil {
		return nil, err
	}
	response.WithCustomer(&dto.CustomerResponse{Customer: customer})

	return response, nil
}

func (s *invoiceService) GetCustomerInvoiceSummary(ctx context.Context, customerID, currency string) (*dto.CustomerInvoiceSummary, error) {
	s.Logger.Debugw("getting customer invoice summary",
		"customer_id", customerID,
		"currency", currency,
	)

	// Get all non-voided invoices for the customer
	filter := types.NewNoLimitInvoiceFilter()
	filter.QueryFilter.Status = lo.ToPtr(types.StatusPublished)
	filter.CustomerID = customerID
	filter.InvoiceStatus = []types.InvoiceStatus{types.InvoiceStatusDraft, types.InvoiceStatusFinalized}

	invoicesResp, err := s.ListInvoices(ctx, filter)
	if err != nil {
		return nil, err
	}

	summary := &dto.CustomerInvoiceSummary{
		CustomerID:          customerID,
		Currency:            currency,
		TotalRevenueAmount:  decimal.Zero,
		TotalUnpaidAmount:   decimal.Zero,
		TotalOverdueAmount:  decimal.Zero,
		TotalInvoiceCount:   0,
		UnpaidInvoiceCount:  0,
		OverdueInvoiceCount: 0,
		UnpaidUsageCharges:  decimal.Zero,
		UnpaidFixedCharges:  decimal.Zero,
	}

	now := time.Now().UTC()

	// Process each invoice
	for _, inv := range invoicesResp.Items {
		// Skip invoices with different currency
		if !types.IsMatchingCurrency(inv.Currency, currency) {
			continue
		}

		summary.TotalRevenueAmount = summary.TotalRevenueAmount.Add(inv.AmountDue)
		summary.TotalInvoiceCount++

		// Skip paid and void invoices
		if inv.PaymentStatus == types.PaymentStatusSucceeded {
			continue
		}

		summary.TotalUnpaidAmount = summary.TotalUnpaidAmount.Add(inv.AmountRemaining)
		summary.UnpaidInvoiceCount++

		// Check if invoice is overdue
		if inv.DueDate != nil && inv.DueDate.Before(now) {
			summary.TotalOverdueAmount = summary.TotalOverdueAmount.Add(inv.AmountRemaining)
			summary.OverdueInvoiceCount++

			// Publish webhook event
			s.publishInternalWebhookEvent(ctx, types.WebhookEventInvoicePaymentOverdue, inv.ID)
		}

		// Split charges by type
		for _, item := range inv.LineItems {
			if lo.FromPtr(item.PriceType) == string(types.PRICE_TYPE_USAGE) {
				summary.UnpaidUsageCharges = summary.UnpaidUsageCharges.Add(item.Amount)
			} else {
				summary.UnpaidFixedCharges = summary.UnpaidFixedCharges.Add(item.Amount)
			}
		}
	}

	s.Logger.Debugw("customer invoice summary calculated",
		"customer_id", customerID,
		"currency", currency,
		"total_revenue", summary.TotalRevenueAmount,
		"total_unpaid", summary.TotalUnpaidAmount,
		"total_overdue", summary.TotalOverdueAmount,
		"total_invoice_count", summary.TotalInvoiceCount,
		"unpaid_invoice_count", summary.UnpaidInvoiceCount,
		"overdue_invoice_count", summary.OverdueInvoiceCount,
		"unpaid_usage_charges", summary.UnpaidUsageCharges,
		"unpaid_fixed_charges", summary.UnpaidFixedCharges,
	)

	return summary, nil
}

func (s *invoiceService) GetCustomerMultiCurrencyInvoiceSummary(ctx context.Context, customerID string) (*dto.CustomerMultiCurrencyInvoiceSummary, error) {
	subscriptionFilter := types.NewNoLimitSubscriptionFilter()
	subscriptionFilter.CustomerID = customerID
	subscriptionFilter.QueryFilter.Status = lo.ToPtr(types.StatusPublished)
	subscriptionFilter.SubscriptionStatusNotIn = []types.SubscriptionStatus{types.SubscriptionStatusCancelled}

	subs, err := s.SubRepo.List(ctx, subscriptionFilter)
	if err != nil {
		return nil, err
	}

	currencies := make([]string, 0, len(subs))
	for _, sub := range subs {
		currencies = append(currencies, sub.Currency)

	}
	currencies = lo.Uniq(currencies)

	if len(currencies) == 0 {
		return &dto.CustomerMultiCurrencyInvoiceSummary{
			CustomerID: customerID,
			Summaries:  []*dto.CustomerInvoiceSummary{},
		}, nil
	}

	defaultCurrency := currencies[0] // fallback to first currency

	summaries := make([]*dto.CustomerInvoiceSummary, 0, len(currencies))
	for _, currency := range currencies {
		summary, err := s.GetCustomerInvoiceSummary(ctx, customerID, currency)
		if err != nil {
			s.Logger.Errorw("failed to get customer invoice summary",
				"error", err,
				"customer_id", customerID,
				"currency", currency)
			continue
		}

		summaries = append(summaries, summary)
	}

	return &dto.CustomerMultiCurrencyInvoiceSummary{
		CustomerID:      customerID,
		DefaultCurrency: defaultCurrency,
		Summaries:       summaries,
	}, nil
}

func (s *invoiceService) validatePaymentStatusTransition(from, to types.PaymentStatus) error {
	// Define allowed transitions
	allowedTransitions := map[types.PaymentStatus][]types.PaymentStatus{
		types.PaymentStatusPending: {
			types.PaymentStatusPending,
			types.PaymentStatusSucceeded,
			types.PaymentStatusFailed,
		},
		types.PaymentStatusFailed: {
			types.PaymentStatusPending,
			types.PaymentStatusFailed,
			types.PaymentStatusSucceeded,
		},
	}

	allowed, ok := allowedTransitions[from]
	if !ok {
		return ierr.NewError("invalid current payment status").
			WithHintf("invalid current payment status: %s", from).
			WithReportableDetails(map[string]any{
				"allowed_statuses": allowedTransitions[from],
			}).
			Mark(ierr.ErrValidation)
	}

	for _, status := range allowed {
		if status == to {
			return nil
		}
	}

	return ierr.NewError("invalid payment status transition").
		WithHintf("invalid payment status transition from %s to %s", from, to).
		WithReportableDetails(map[string]any{
			"allowed_statuses": allowedTransitions[from],
		}).
		Mark(ierr.ErrValidation)
}

// AttemptPayment attempts to pay an invoice using available wallets
func (s *invoiceService) AttemptPayment(ctx context.Context, id string) error {

	// Get invoice
	inv, err := s.InvoiceRepo.Get(ctx, id)
	if err != nil {
		return err
	}

	return s.performPaymentAttemptActions(ctx, inv)
}

func (s *invoiceService) performPaymentAttemptActions(ctx context.Context, inv *invoice.Invoice) error {
	// Validate invoice status
	if inv.InvoiceStatus != types.InvoiceStatusFinalized {
		return ierr.NewError("invoice must be finalized").
			WithHint("Invoice must be finalized before attempting payment").
			Mark(ierr.ErrValidation)
	}

	// Validate payment status
	if inv.PaymentStatus == types.PaymentStatusSucceeded {
		return ierr.NewError("invoice is already paid by payment status").
			WithHint("Invoice is already paid").
			WithReportableDetails(map[string]any{
				"invoice_id":     inv.ID,
				"payment_status": inv.PaymentStatus,
			}).
			Mark(ierr.ErrInvalidOperation)
	}

	// Check if there's any amount remaining to pay
	if inv.AmountRemaining.LessThanOrEqual(decimal.Zero) {
		return ierr.NewError("invoice has no remaining amount to pay").
			WithHint("Invoice has no remaining amount to pay").
			Mark(ierr.ErrValidation)
	}

	// Use the wallet payment service to process the payment
	walletPaymentService := NewWalletPaymentService(s.ServiceParams)

	// Use default options (promotional wallets first, then prepaid)
	options := DefaultWalletPaymentOptions()

	// Add any additional metadata specific to this payment attempt
	options.AdditionalMetadata = types.Metadata{
		"payment_source": "automatic_attempt",
	}

	amountPaid, err := walletPaymentService.ProcessInvoicePaymentWithWallets(ctx, inv, options)
	if err != nil {
		return err
	}

	if amountPaid.IsZero() {
		s.Logger.Infow("no payments processed for invoice",
			"invoice_id", inv.ID,
			"amount_remaining", inv.AmountRemaining)
	} else if amountPaid.Equal(inv.AmountRemaining) {
		s.Logger.Infow("invoice fully paid with wallets",
			"invoice_id", inv.ID,
			"amount_paid", amountPaid)
	} else {
		s.Logger.Infow("invoice partially paid with wallets",
			"invoice_id", inv.ID,
			"amount_paid", amountPaid,
			"amount_remaining", inv.AmountRemaining.Sub(amountPaid))
	}

	return nil
}

func (s *invoiceService) GetInvoicePDFUrl(ctx context.Context, id string) (string, error) {

	// get invoice
	inv, err := s.InvoiceRepo.Get(ctx, id)
	if err != nil {
		return "", err
	}

	if inv.InvoicePDFURL != nil {
		return lo.FromPtr(inv.InvoicePDFURL), nil
	}

	if s.S3 == nil {
		return "", ierr.NewError("s3 is not enabled").
			WithHint("s3 is not enabled but is required to generate invoice pdf url.").
			Mark(ierr.ErrSystem)
	}

	key := fmt.Sprintf("%s/%s", inv.TenantID, id)

	exists, err := s.S3.Exists(ctx, key, s3.DocumentTypeInvoice)
	if err != nil {
		return "", err
	}

	if !exists {
		data, err := s.GetInvoicePDF(ctx, id)
		if err != nil {
			return "", err
		}

		err = s.S3.UploadDocument(ctx, s3.NewPdfDocument(key, data, s3.DocumentTypeInvoice))
		if err != nil {
			return "", err
		}
	}

	url, err := s.S3.GetPresignedUrl(ctx, key, s3.DocumentTypeInvoice)
	if err != nil {
		return "", err
	}

	return url, nil
}

// GetInvoicePDF implements InvoiceService.
func (s *invoiceService) GetInvoicePDF(ctx context.Context, id string) ([]byte, error) {
	// get invoice by id
	inv, err := s.InvoiceRepo.Get(ctx, id)
	if err != nil {
		return nil, err
	}

	// fetch customer info
	customer, err := s.CustomerRepo.Get(ctx, inv.CustomerID)
	if err != nil {
		return nil, err
	}

	// fetch biller info - tenant info from tenant id
	tenant, err := s.TenantRepo.GetByID(ctx, inv.TenantID)
	if err != nil {
		return nil, err
	}

	invoiceData, err := s.getInvoiceDataForPDFGen(ctx, inv, customer, tenant)
	if err != nil {
		return nil, err
	}

	// generate pdf
	return s.PDFGenerator.RenderInvoicePdf(ctx, invoiceData)

}

func (s *invoiceService) getInvoiceDataForPDFGen(
	_ context.Context,
	inv *invoice.Invoice,
	customer *customer.Customer,
	tenant *tenant.Tenant,
) (*pdf.InvoiceData, error) {
	invoiceNum := ""
	if inv.InvoiceNumber != nil {
		invoiceNum = *inv.InvoiceNumber
	}

	amountDue, _ := inv.AmountDue.Float64()
	// Convert to InvoiceData
	data := &pdf.InvoiceData{
		ID:            inv.ID,
		InvoiceNumber: invoiceNum,
		InvoiceStatus: string(inv.InvoiceStatus),
		Currency:      types.GetCurrencySymbol(inv.Currency),
		AmountDue:     amountDue,
		BillingReason: inv.BillingReason,
		Notes:         "",  // resolved from invoice metadata
		VAT:           0.0, // resolved from invoice metadata
		Biller:        s.getBillerInfo(tenant),
		Recipient:     s.getRecipientInfo(customer),
	}

	// Convert dates
	if inv.DueDate != nil {
		data.DueDate = pdf.CustomTime{Time: *inv.DueDate}
	}

	if inv.FinalizedAt != nil {
		data.IssuingDate = pdf.CustomTime{Time: *inv.FinalizedAt}
	}

	// Parse metadata if available
	if inv.Metadata != nil {
		// Try to extract notes from metadata
		if notes, ok := inv.Metadata["notes"]; ok {
			data.Notes = notes
		}

		// Try to extract VAT from metadata
		if vat, ok := inv.Metadata["vat"]; ok {
			vatValue, err := strconv.ParseFloat(vat, 64)
			if err != nil {
				return nil, ierr.WithError(err).WithHintf("failed to parse VAT %s", vat).Mark(ierr.ErrDatabase)
			}
			data.VAT = vatValue
		}
	}

	data.LineItems = make([]pdf.LineItemData, len(inv.LineItems))

	for i, item := range inv.LineItems {
		planDisplayName := ""
		if item.PlanDisplayName != nil {
			planDisplayName = *item.PlanDisplayName
		}
		displayName := ""
		if item.DisplayName != nil {
			displayName = *item.DisplayName
		}

		amount, _ := item.Amount.Float64()
		quantity, _ := item.Quantity.Float64()

		description := ""
		if item.Metadata != nil {
			if desc, ok := item.Metadata["description"]; ok {
				description = desc
			}
		}

		lineItem := pdf.LineItemData{
			PlanDisplayName: planDisplayName,
			DisplayName:     displayName,
			Description:     description,
			Amount:          amount,
			Quantity:        quantity,
			Currency:        types.GetCurrencySymbol(item.Currency),
		}

		if lineItem.PlanDisplayName == "" {
			lineItem.PlanDisplayName = lineItem.DisplayName
		}

		if item.PeriodStart != nil {
			lineItem.PeriodStart = pdf.CustomTime{Time: *item.PeriodStart}
		}
		if item.PeriodEnd != nil {
			lineItem.PeriodEnd = pdf.CustomTime{Time: *item.PeriodEnd}
		}

		data.LineItems[i] = lineItem
	}

	return data, nil
}

func (s *invoiceService) getRecipientInfo(c *customer.Customer) *pdf.RecipientInfo {
	if c == nil {
		return nil
	}

	name := fmt.Sprintf("Customer %s", c.ID)
	if c.Name != "" {
		name = c.Name
	}

	result := &pdf.RecipientInfo{
		Name: name,
		Address: pdf.AddressInfo{
			Street:     "--",
			City:       "--",
			PostalCode: "--",
		},
	}

	if c.Email != "" {
		result.Email = c.Email
	}

	if c.AddressLine1 != "" {
		result.Address.Street = c.AddressLine1
	}
	if c.AddressLine2 != "" {
		result.Address.Street += "\n" + c.AddressLine2
	}
	if c.AddressCity != "" {
		result.Address.City = c.AddressCity
	}
	if c.AddressState != "" {
		result.Address.State = c.AddressState
	}
	if c.AddressPostalCode != "" {
		result.Address.PostalCode = c.AddressPostalCode
	}
	if c.AddressCountry != "" {
		result.Address.Country = c.AddressCountry
	}

	return result
}

func (s *invoiceService) getBillerInfo(t *tenant.Tenant) *pdf.BillerInfo {
	if t == nil {
		return nil
	}

	billerInfo := pdf.BillerInfo{
		Name: t.Name,
		Address: pdf.AddressInfo{
			Street:     "--",
			City:       "--",
			PostalCode: "--",
		},
	}

	if t.BillingDetails != (tenant.TenantBillingDetails{}) {
		billingDetails := t.BillingDetails
		billerInfo.Email = billingDetails.Email
		// billerInfo.Website = billingDetails.Website //TODO: Add this
		billerInfo.HelpEmail = billingDetails.HelpEmail
		// billerInfo.PaymentInstructions = billingDetails.PaymentInstructions //TODO: Add this
		billerInfo.Address = pdf.AddressInfo{
			Street:     strings.Join([]string{billingDetails.Address.Line1, billingDetails.Address.Line2}, "\n"),
			City:       billingDetails.Address.City,
			PostalCode: billingDetails.Address.PostalCode,
			Country:    billingDetails.Address.Country,
			State:      billingDetails.Address.State,
		}
	}

	return &billerInfo
}

func (s *invoiceService) RecalculateInvoiceAmounts(ctx context.Context, invoiceID string) error {
	inv, err := s.InvoiceRepo.Get(ctx, invoiceID)
	if err != nil {
		return err
	}

	// Validate invoice status
	if inv.InvoiceStatus != types.InvoiceStatusFinalized {
		s.Logger.Infow("invoice is not finalized, skipping recalculation", "invoice_id", invoiceID)
		return nil
	}

	// Get all adjustment credit notes for the invoice
	filter := &types.CreditNoteFilter{
		InvoiceID:        inv.ID,
		CreditNoteStatus: []types.CreditNoteStatus{types.CreditNoteStatusFinalized},
		QueryFilter:      types.NewNoLimitPublishedQueryFilter(),
	}

	creditNotes, err := s.CreditNoteRepo.List(ctx, filter)
	if err != nil {
		return err
	}

	totalAdjustmentAmount := decimal.Zero
	totalRefundAmount := decimal.Zero
	for _, creditNote := range creditNotes {
		if creditNote.CreditNoteType == types.CreditNoteTypeRefund {
			totalRefundAmount = totalRefundAmount.Add(creditNote.TotalAmount)
		} else {
			totalAdjustmentAmount = totalAdjustmentAmount.Add(creditNote.TotalAmount)
		}
	}

	// Calculate total adjustment credits
	inv.AdjustmentAmount = totalAdjustmentAmount
	inv.RefundedAmount = totalRefundAmount
	inv.AmountDue = inv.Total.Sub(totalAdjustmentAmount)
	remaining := inv.AmountDue.Sub(inv.AmountPaid)
	if remaining.IsPositive() {
		inv.AmountRemaining = remaining
	} else {
		inv.AmountRemaining = decimal.Zero
	}

	// Update the payment status if the invoice is fully paid
	if inv.AmountRemaining.Equal(decimal.Zero) {
		s.Logger.Infow("invoice is fully paid, updating payment status to succeeded", "invoice_id", inv.ID)
		inv.PaymentStatus = types.PaymentStatusSucceeded
	}

	if err := s.InvoiceRepo.Update(ctx, inv); err != nil {
		return err
	}

	// Apply taxes after amount recalculation
	if err := s.RecalculateTaxesOnInvoice(ctx, inv); err != nil {
		return err
	}

	return nil
}

func (s *invoiceService) publishInternalWebhookEvent(ctx context.Context, eventName string, invoiceID string) {
	webhookPayload, err := json.Marshal(struct {
		InvoiceID string `json:"invoice_id"`
		TenantID  string `json:"tenant_id"`
	}{
		InvoiceID: invoiceID,
		TenantID:  types.GetTenantID(ctx),
	})

	if err != nil {
		s.Logger.Errorw("failed to marshal webhook payload", "error", err)
		return
	}

	webhookEvent := &types.WebhookEvent{
		ID:            types.GenerateUUIDWithPrefix(types.UUID_PREFIX_WEBHOOK_EVENT),
		EventName:     eventName,
		TenantID:      types.GetTenantID(ctx),
		EnvironmentID: types.GetEnvironmentID(ctx),
		UserID:        types.GetUserID(ctx),
		Timestamp:     time.Now().UTC(),
		Payload:       json.RawMessage(webhookPayload),
	}
	if err := s.WebhookPublisher.PublishWebhook(ctx, webhookEvent); err != nil {
		s.Logger.Errorf("failed to publish %s event: %v", webhookEvent.EventName, err)
	}
}

func (s *invoiceService) RecalculateInvoice(ctx context.Context, id string, finalize bool) (*dto.InvoiceResponse, error) {
	s.Logger.Infow("recalculating invoice", "invoice_id", id)

	// Get the invoice
	inv, err := s.InvoiceRepo.Get(ctx, id)
	if err != nil {
		return nil, err
	}

	// Validate invoice is in draft state
	if inv.InvoiceStatus != types.InvoiceStatusDraft {
		return nil, ierr.NewError("invoice is not in draft status").
			WithHint("Only draft invoices can be recalculated").
			WithReportableDetails(map[string]interface{}{
				"invoice_id":     inv.ID,
				"current_status": inv.InvoiceStatus,
			}).
			Mark(ierr.ErrValidation)
	}

	// Validate this is a subscription invoice
	if inv.InvoiceType != types.InvoiceTypeSubscription || inv.SubscriptionID == nil {
		return nil, ierr.NewError("invoice is not a subscription invoice").
			WithHint("Only subscription invoices can be recalculated").
			WithReportableDetails(map[string]interface{}{
				"invoice_id":   inv.ID,
				"invoice_type": inv.InvoiceType,
			}).
			Mark(ierr.ErrValidation)
	}

	// Validate period dates are available
	if inv.PeriodStart == nil || inv.PeriodEnd == nil {
		return nil, ierr.NewError("invoice period dates are missing").
			WithHint("Invoice must have period start and end dates for recalculation").
			Mark(ierr.ErrValidation)
	}

	// Get subscription with line items
	subscription, _, err := s.SubRepo.GetWithLineItems(ctx, *inv.SubscriptionID)
	if err != nil {
		return nil, err
	}

	// Start transaction to update invoice atomically
	err = s.DB.WithTx(ctx, func(txCtx context.Context) error {
		// STEP 1: Remove existing line items FIRST to ensure fresh calculation
		// This is crucial - we need to "archive" existing line items before calling
		// PrepareSubscriptionInvoiceRequest so it treats this as a fresh calculation
		existingLineItemIDs := make([]string, len(inv.LineItems))
		for i, item := range inv.LineItems {
			existingLineItemIDs[i] = item.ID
		}

		if len(existingLineItemIDs) > 0 {
			if err := s.InvoiceRepo.RemoveLineItems(txCtx, inv.ID, existingLineItemIDs); err != nil {
				return err
			}
			s.Logger.Infow("archived existing line items for fresh recalculation",
				"invoice_id", inv.ID,
				"archived_items", len(existingLineItemIDs))
		}

		// STEP 2: Now call PrepareSubscriptionInvoiceRequest for fresh calculation
		// Since we removed existing line items, the billing service will see no already
		// invoiced items and will recalculate everything completely
		billingService := NewBillingService(s.ServiceParams)

		// Use period_end reference point to include both arrear and advance charges
		referencePoint := types.ReferencePointPeriodEnd

		newInvoiceReq, err := billingService.PrepareSubscriptionInvoiceRequest(txCtx,
			subscription,
			*inv.PeriodStart,
			*inv.PeriodEnd,
			referencePoint,
		)
		if err != nil {
			return err
		}

		// STEP 3: Update invoice totals and metadata
		inv.AmountDue = newInvoiceReq.AmountDue
		inv.AmountRemaining = newInvoiceReq.AmountDue.Sub(inv.AmountPaid)
		inv.Description = newInvoiceReq.Description
		if newInvoiceReq.Metadata != nil {
			inv.Metadata = newInvoiceReq.Metadata
		}

		// Update payment status if amount due changed
		if inv.AmountRemaining.IsZero() {
			inv.PaymentStatus = types.PaymentStatusSucceeded
		} else if inv.AmountPaid.IsZero() {
			inv.PaymentStatus = types.PaymentStatusPending
		} else {
			inv.PaymentStatus = types.PaymentStatusPending // Partially paid
		}

		// STEP 4: Create new line items from the fresh calculation
		newLineItems := make([]*invoice.InvoiceLineItem, len(newInvoiceReq.LineItems))
		for i, lineItemReq := range newInvoiceReq.LineItems {
			lineItem := &invoice.InvoiceLineItem{
				ID:              types.GenerateUUIDWithPrefix(types.UUID_PREFIX_INVOICE_LINE_ITEM),
				InvoiceID:       inv.ID,
				CustomerID:      inv.CustomerID,
				PlanID:          lineItemReq.PlanID,
				PlanDisplayName: lineItemReq.PlanDisplayName,
				PriceID:         lineItemReq.PriceID,
				PriceType:       lineItemReq.PriceType,
				DisplayName:     lineItemReq.DisplayName,
				Amount:          lineItemReq.Amount,
				Quantity:        lineItemReq.Quantity,
				Currency:        inv.Currency,
				PeriodStart:     lineItemReq.PeriodStart,
				PeriodEnd:       lineItemReq.PeriodEnd,
				Metadata:        lineItemReq.Metadata,
				EnvironmentID:   inv.EnvironmentID,
				BaseModel:       types.GetDefaultBaseModel(txCtx),
			}
			newLineItems[i] = lineItem
		}

		// STEP 5: Add the newly calculated line items
		if len(newLineItems) > 0 {
			if err := s.InvoiceRepo.AddLineItems(txCtx, inv.ID, newLineItems); err != nil {
				return err
			}
		}

		// STEP 6: Update the invoice
		if err := s.InvoiceRepo.Update(txCtx, inv); err != nil {
			return err
		}

		// STEP 7: Apply taxes after recalculation
		s.RecalculateTaxesOnInvoice(txCtx, inv)

		s.Logger.Infow("successfully recalculated invoice with fresh calculation",
			"invoice_id", inv.ID,
			"subscription_id", *inv.SubscriptionID,
			"old_amount_due", inv.AmountDue,
			"new_amount_due", newInvoiceReq.AmountDue,
			"old_line_items", len(existingLineItemIDs),
			"new_line_items", len(newLineItems),
			"recalculation_type", "complete_fresh_calculation")

		return nil
	})

	if err != nil {
		s.Logger.Errorw("failed to recalculate invoice",
			"error", err,
			"invoice_id", inv.ID,
			"subscription_id", *inv.SubscriptionID)
		return nil, err
	}

	// Publish webhook event for invoice recalculation
	s.publishInternalWebhookEvent(ctx, types.WebhookEventInvoiceCreateDraft, inv.ID)

	// Finalize the invoice if requested
	if finalize {
		if err := s.FinalizeInvoice(ctx, id); err != nil {
			s.Logger.Errorw("failed to finalize invoice after recalculation",
				"error", err,
				"invoice_id", id)
			return nil, err
		}
		s.Logger.Infow("successfully finalized invoice after recalculation", "invoice_id", id)
	}

	// Return updated invoice
	return s.GetInvoice(ctx, id)
}

<<<<<<< HEAD
// RecalculateTaxesOnInvoice recalculates taxes on an invoice if it's a subscription invoice
func (s *invoiceService) RecalculateTaxesOnInvoice(ctx context.Context, inv *invoice.Invoice) error {
	// Only apply taxes to subscription invoices
	if inv.InvoiceType != types.InvoiceTypeSubscription || inv.SubscriptionID == nil {
		return nil
	}

	// Create a minimal request with subscription ID for tax preparation
	// This follows the principle of passing only what's needed
	req := dto.CreateInvoiceRequest{
		SubscriptionID: inv.SubscriptionID,
		CustomerID:     inv.CustomerID,
	}

	// Use tax service to prepare and apply taxes
	taxService := NewTaxService(s.ServiceParams)

	// Prepare tax rates for the invoice
	taxRates, err := taxService.PrepareTaxRatesForInvoice(ctx, req)
	if err != nil {
		s.Logger.Errorw("failed to prepare tax rates for invoice",
			"error", err,
			"invoice_id", inv.ID,
			"subscription_id", *inv.SubscriptionID)
		return err
	}

	// Apply taxes to the invoice
	taxResult, err := taxService.ApplyTaxesOnInvoice(ctx, inv, taxRates)
=======
// handleCouponOverrides handles coupon overrides for an invoice
func (s *invoiceService) applyCouponsToInvoice(ctx context.Context, inv *invoice.Invoice, req dto.CreateInvoiceRequest) error {
	// Use coupon service to prepare and apply coupons
	couponService := NewCouponService(s.ServiceParams)

	// Prepare coupons for the invoice
	couponsWithAssociations, err := couponService.PrepareCouponsForInvoice(ctx, req)
	if err != nil {
		return err
	}

	// Apply coupons to the invoice
	couponResult, err := couponService.ApplyCouponsOnInvoice(ctx, inv, couponsWithAssociations)
>>>>>>> e2fab1ea
	if err != nil {
		return err
	}

<<<<<<< HEAD
	// Update the invoice with calculated tax amounts
	inv.TotalTax = taxResult.TotalTaxAmount
	inv.Total = inv.Subtotal.Add(taxResult.TotalTaxAmount)

	// Update the invoice in the database
	if err := s.InvoiceRepo.Update(ctx, inv); err != nil {
		s.Logger.Errorw("failed to update invoice with tax amounts",
			"error", err,
			"invoice_id", inv.ID,
			"total_tax", taxResult.TotalTaxAmount,
=======
	// Update the invoice with calculated discount amounts
	inv.TotalDiscount = couponResult.TotalDiscountAmount

	// Calculate new total, ensuring it doesn't go below zero
	originalTotal := inv.Total
	newTotal := originalTotal.Sub(couponResult.TotalDiscountAmount)

	// Ensure total doesn't go negative
	if newTotal.LessThan(decimal.Zero) {
		s.Logger.Warnw("discount amount exceeds invoice total, capping at zero",
			"invoice_id", inv.ID,
			"original_total", originalTotal,
			"total_discount", couponResult.TotalDiscountAmount,
			"calculated_total", newTotal)
		newTotal = decimal.Zero
		// Adjust the total discount to not exceed the original total
		inv.TotalDiscount = originalTotal
	}

	inv.Total = newTotal

	// Update AmountDue and AmountRemaining to reflect new total
	inv.AmountDue = newTotal
	inv.AmountRemaining = newTotal.Sub(inv.AmountPaid)

	// Update the invoice in the database
	if err := s.InvoiceRepo.Update(ctx, inv); err != nil {
		s.Logger.Errorw("failed to update invoice with coupon amounts",
			"error", err,
			"invoice_id", inv.ID,
			"total_discount", couponResult.TotalDiscountAmount,
>>>>>>> e2fab1ea
			"new_total", inv.Total)
		return err
	}

<<<<<<< HEAD
	return nil
}

func (s *invoiceService) handleTaxRateOverrides(ctx context.Context, inv *invoice.Invoice, req dto.CreateInvoiceRequest) error {
	// Use tax service to prepare and apply taxes
	taxService := NewTaxService(s.ServiceParams)

	// Prepare tax rates for the invoice - now only needs the request
	taxRates, err := taxService.PrepareTaxRatesForInvoice(ctx, req)
	if err != nil {
		return err
	}

	// Apply taxes to the invoice
	taxResult, err := taxService.ApplyTaxesOnInvoice(ctx, inv, taxRates)
	if err != nil {
		return err
	}

	// Update the invoice with calculated tax amounts
	inv.TotalTax = taxResult.TotalTaxAmount
	inv.Total = inv.Subtotal.Add(taxResult.TotalTaxAmount)

	// Update the invoice in the database
	if err := s.InvoiceRepo.Update(ctx, inv); err != nil {
		s.Logger.Errorw("failed to update invoice with tax amounts",
			"error", err,
			"invoice_id", inv.ID,
			"total_tax", taxResult.TotalTaxAmount,
			"new_total", inv.Total)
		return err
	}

	return nil
=======
	s.Logger.Infow("successfully updated invoice with coupon discounts",
		"invoice_id", inv.ID,
		"original_total", originalTotal,
		"total_discount", inv.TotalDiscount,
		"new_total", inv.Total)

	return nil
}

func (s *invoiceService) UpdateInvoice(ctx context.Context, id string, req dto.UpdateInvoiceRequest) (*dto.InvoiceResponse, error) {
	if err := req.Validate(); err != nil {
		return nil, err
	}

	// Get the existing invoice
	inv, err := s.InvoiceRepo.Get(ctx, id)
	if err != nil {
		return nil, err
	}

	// Update only the fields that are provided in the request
	// For now, we only support updating the PDF URL
	if req.InvoicePDFURL != nil {
		inv.InvoicePDFURL = req.InvoicePDFURL
	}

	// Update the invoice in the repository
	if err := s.InvoiceRepo.Update(ctx, inv); err != nil {
		return nil, err
	}

	// Return the updated invoice
	return s.GetInvoice(ctx, id)
>>>>>>> e2fab1ea
}<|MERGE_RESOLUTION|>--- conflicted
+++ resolved
@@ -178,7 +178,6 @@
 			return err
 		}
 
-<<<<<<< HEAD
 		// Apply taxes if this is a subscription invoice
 		s.Logger.Infow("applying taxes to invoice",
 			"invoice_id", inv.ID,
@@ -189,7 +188,8 @@
 		)
 		if err := s.handleTaxRateOverrides(ctx, inv, req); err != nil {
 			return err
-=======
+		}
+
 		// Apply coupons if this is a subscription invoice or if coupons are provided
 		if req.SubscriptionID != nil || len(req.Coupons) > 0 {
 			s.Logger.Infow("applying coupons to invoice",
@@ -203,7 +203,6 @@
 			if err := s.applyCouponsToInvoice(ctx, inv, req); err != nil {
 				return err
 			}
->>>>>>> e2fab1ea
 		}
 
 		// Convert to response
@@ -263,7 +262,6 @@
 		response.WithCustomer(&dto.CustomerResponse{Customer: customer})
 	}
 
-<<<<<<< HEAD
 	// get tax applied records
 	taxService := NewTaxService(s.ServiceParams)
 	filter := types.NewNoLimitTaxAppliedFilter()
@@ -276,7 +274,6 @@
 
 	response.Taxes = appliedTaxes.Items
 
-=======
 	// Get coupon applications for the invoice
 	couponService := NewCouponService(s.ServiceParams)
 	couponApplications, err := couponService.GetCouponApplicationsByInvoice(ctx, inv.ID)
@@ -289,7 +286,6 @@
 		response.WithCouponApplications(couponApplications)
 	}
 
->>>>>>> e2fab1ea
 	return response, nil
 }
 
@@ -1383,7 +1379,6 @@
 	return s.GetInvoice(ctx, id)
 }
 
-<<<<<<< HEAD
 // RecalculateTaxesOnInvoice recalculates taxes on an invoice if it's a subscription invoice
 func (s *invoiceService) RecalculateTaxesOnInvoice(ctx context.Context, inv *invoice.Invoice) error {
 	// Only apply taxes to subscription invoices
@@ -1413,26 +1408,10 @@
 
 	// Apply taxes to the invoice
 	taxResult, err := taxService.ApplyTaxesOnInvoice(ctx, inv, taxRates)
-=======
-// handleCouponOverrides handles coupon overrides for an invoice
-func (s *invoiceService) applyCouponsToInvoice(ctx context.Context, inv *invoice.Invoice, req dto.CreateInvoiceRequest) error {
-	// Use coupon service to prepare and apply coupons
-	couponService := NewCouponService(s.ServiceParams)
-
-	// Prepare coupons for the invoice
-	couponsWithAssociations, err := couponService.PrepareCouponsForInvoice(ctx, req)
-	if err != nil {
-		return err
-	}
-
-	// Apply coupons to the invoice
-	couponResult, err := couponService.ApplyCouponsOnInvoice(ctx, inv, couponsWithAssociations)
->>>>>>> e2fab1ea
-	if err != nil {
-		return err
-	}
-
-<<<<<<< HEAD
+	if err != nil {
+		return err
+	}
+
 	// Update the invoice with calculated tax amounts
 	inv.TotalTax = taxResult.TotalTaxAmount
 	inv.Total = inv.Subtotal.Add(taxResult.TotalTaxAmount)
@@ -1443,7 +1422,63 @@
 			"error", err,
 			"invoice_id", inv.ID,
 			"total_tax", taxResult.TotalTaxAmount,
-=======
+			"new_total", inv.Total)
+		return err
+	}
+
+	return nil
+}
+
+func (s *invoiceService) handleTaxRateOverrides(ctx context.Context, inv *invoice.Invoice, req dto.CreateInvoiceRequest) error {
+	// Use tax service to prepare and apply taxes
+	taxService := NewTaxService(s.ServiceParams)
+
+	// Prepare tax rates for the invoice - now only needs the request
+	taxRates, err := taxService.PrepareTaxRatesForInvoice(ctx, req)
+	if err != nil {
+		return err
+	}
+
+	// Apply taxes to the invoice
+	taxResult, err := taxService.ApplyTaxesOnInvoice(ctx, inv, taxRates)
+	if err != nil {
+		return err
+	}
+
+	// Update the invoice with calculated tax amounts
+	inv.TotalTax = taxResult.TotalTaxAmount
+	inv.Total = inv.Subtotal.Add(taxResult.TotalTaxAmount)
+
+	// Update the invoice in the database
+	if err := s.InvoiceRepo.Update(ctx, inv); err != nil {
+		s.Logger.Errorw("failed to update invoice with tax amounts",
+			"error", err,
+			"invoice_id", inv.ID,
+			"total_tax", taxResult.TotalTaxAmount,
+			"new_total", inv.Total)
+		return err
+	}
+
+	return nil
+}
+
+// handleCouponOverrides handles coupon overrides for an invoice
+func (s *invoiceService) applyCouponsToInvoice(ctx context.Context, inv *invoice.Invoice, req dto.CreateInvoiceRequest) error {
+	// Use coupon service to prepare and apply coupons
+	couponService := NewCouponService(s.ServiceParams)
+
+	// Prepare coupons for the invoice
+	couponsWithAssociations, err := couponService.PrepareCouponsForInvoice(ctx, req)
+	if err != nil {
+		return err
+	}
+
+	// Apply coupons to the invoice
+	couponResult, err := couponService.ApplyCouponsOnInvoice(ctx, inv, couponsWithAssociations)
+	if err != nil {
+		return err
+	}
+
 	// Update the invoice with calculated discount amounts
 	inv.TotalDiscount = couponResult.TotalDiscountAmount
 
@@ -1475,47 +1510,10 @@
 			"error", err,
 			"invoice_id", inv.ID,
 			"total_discount", couponResult.TotalDiscountAmount,
->>>>>>> e2fab1ea
 			"new_total", inv.Total)
 		return err
 	}
 
-<<<<<<< HEAD
-	return nil
-}
-
-func (s *invoiceService) handleTaxRateOverrides(ctx context.Context, inv *invoice.Invoice, req dto.CreateInvoiceRequest) error {
-	// Use tax service to prepare and apply taxes
-	taxService := NewTaxService(s.ServiceParams)
-
-	// Prepare tax rates for the invoice - now only needs the request
-	taxRates, err := taxService.PrepareTaxRatesForInvoice(ctx, req)
-	if err != nil {
-		return err
-	}
-
-	// Apply taxes to the invoice
-	taxResult, err := taxService.ApplyTaxesOnInvoice(ctx, inv, taxRates)
-	if err != nil {
-		return err
-	}
-
-	// Update the invoice with calculated tax amounts
-	inv.TotalTax = taxResult.TotalTaxAmount
-	inv.Total = inv.Subtotal.Add(taxResult.TotalTaxAmount)
-
-	// Update the invoice in the database
-	if err := s.InvoiceRepo.Update(ctx, inv); err != nil {
-		s.Logger.Errorw("failed to update invoice with tax amounts",
-			"error", err,
-			"invoice_id", inv.ID,
-			"total_tax", taxResult.TotalTaxAmount,
-			"new_total", inv.Total)
-		return err
-	}
-
-	return nil
-=======
 	s.Logger.Infow("successfully updated invoice with coupon discounts",
 		"invoice_id", inv.ID,
 		"original_total", originalTotal,
@@ -1549,5 +1547,4 @@
 
 	// Return the updated invoice
 	return s.GetInvoice(ctx, id)
->>>>>>> e2fab1ea
 }