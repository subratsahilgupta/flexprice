package service

import (
	"context"
	"encoding/json"
	"time"

	"github.com/flexprice/flexprice/internal/api/dto"
	"github.com/flexprice/flexprice/internal/domain/customer"
	ierr "github.com/flexprice/flexprice/internal/errors"
	"github.com/flexprice/flexprice/internal/types"
	webhookDto "github.com/flexprice/flexprice/internal/webhook/dto"
	"github.com/samber/lo"
)

type CustomerService interface {
	CreateCustomer(ctx context.Context, req dto.CreateCustomerRequest) (*dto.CustomerResponse, error)
	GetCustomer(ctx context.Context, id string) (*dto.CustomerResponse, error)
	GetCustomers(ctx context.Context, filter *types.CustomerFilter) (*dto.ListCustomersResponse, error)
	UpdateCustomer(ctx context.Context, id string, req dto.UpdateCustomerRequest) (*dto.CustomerResponse, error)
	DeleteCustomer(ctx context.Context, id string) error
	GetCustomerByLookupKey(ctx context.Context, lookupKey string) (*dto.CustomerResponse, error)
}

type customerService struct {
	ServiceParams
}

func NewCustomerService(params ServiceParams) CustomerService {
	return &customerService{
		ServiceParams: params,
	}
}

func (s *customerService) CreateCustomer(ctx context.Context, req dto.CreateCustomerRequest) (*dto.CustomerResponse, error) {
	if err := req.Validate(); err != nil {
		return nil, err
	}

	cust := req.ToCustomer(ctx)

	// Validate address fields
	if err := customer.ValidateAddress(cust); err != nil {
		return nil, ierr.WithError(err).
			WithHint("Invalid address information provided").
			Mark(ierr.ErrValidation)
	}

	if err := s.DB.WithTx(ctx, func(txCtx context.Context) error {
		if err := s.CustomerRepo.Create(txCtx, cust); err != nil {
			// No need to wrap the error as the repository already returns properly formatted errors
			return err
		}

		taxService := NewTaxService(s.ServiceParams)

		// Link tax rates to customer if provided
		// If no tax rate overrides are provided, link the tenant tax rate to the customer
		if len(req.TaxRateOverrides) > 0 {
			err := taxService.LinkTaxRatesToEntity(txCtx, dto.LinkTaxRateToEntityRequest{
				EntityType:       types.TaxRateEntityTypeCustomer,
				EntityID:         cust.ID,
				TaxRateOverrides: req.TaxRateOverrides,
			})
			if err != nil {
				return err
			}
		}

		// If no tax rate overrides are provided, link the tenant tax rate to the customer
		if req.TaxRateOverrides == nil {
			filter := types.NewNoLimitTaxAssociationFilter()
			filter.EntityType = types.TaxRateEntityTypeTenant
			filter.EntityID = types.GetTenantID(txCtx)
			filter.AutoApply = lo.ToPtr(true)
			tenantTaxAssociations, err := taxService.ListTaxAssociations(txCtx, filter)
			if err != nil {
				return err
			}

			err = taxService.LinkTaxRatesToEntity(txCtx, dto.LinkTaxRateToEntityRequest{
				EntityType:              types.TaxRateEntityTypeCustomer,
				EntityID:                cust.ID,
				ExistingTaxAssociations: tenantTaxAssociations.Items,
			})
			if err != nil {
				return err
			}
		}
		return nil
	}); err != nil {
		return nil, err
	}

<<<<<<< HEAD
	// Publish webhook event for customer creation
=======
>>>>>>> f8cd2323
	s.publishWebhookEvent(ctx, types.WebhookEventCustomerCreated, cust.ID)

	// Sync customer to all available providers if ConnectionRepo is available
	if s.ConnectionRepo != nil {
		integrationService := NewIntegrationService(s.ServiceParams)
		// Use go routine to avoid blocking the response
		go func() {
			// Create a new context with tenant and environment IDs
			syncCtx := types.SetTenantID(context.Background(), types.GetTenantID(ctx))
			syncCtx = types.SetEnvironmentID(syncCtx, types.GetEnvironmentID(ctx))
			syncCtx = types.SetUserID(syncCtx, types.GetUserID(ctx))

			if err := integrationService.SyncEntityToProviders(syncCtx, "customer", cust.ID); err != nil {
				s.Logger.Errorw("failed to sync customer to providers",
					"customer_id", cust.ID,
					"error", err)
			} else {
				s.Logger.Infow("customer synced to providers successfully",
					"customer_id", cust.ID)
			}
		}()
	}

	return &dto.CustomerResponse{Customer: cust}, nil
}

func (s *customerService) GetCustomer(ctx context.Context, id string) (*dto.CustomerResponse, error) {
	if id == "" {
		return nil, ierr.NewError("customer ID is required").
			WithHint("Customer ID is required").
			Mark(ierr.ErrValidation)
	}

	customer, err := s.CustomerRepo.Get(ctx, id)
	if err != nil {
		// No need to wrap the error as the repository already returns properly formatted errors
		return nil, err
	}

	return &dto.CustomerResponse{Customer: customer}, nil
}

func (s *customerService) GetCustomers(ctx context.Context, filter *types.CustomerFilter) (*dto.ListCustomersResponse, error) {
	if filter == nil {
		filter = &types.CustomerFilter{
			QueryFilter: types.NewDefaultQueryFilter(),
		}
	}

	if err := filter.Validate(); err != nil {
		return nil, ierr.WithError(err).
			WithHint("Invalid filter parameters").
			Mark(ierr.ErrValidation)
	}

	customers, err := s.CustomerRepo.List(ctx, filter)
	if err != nil {
		// No need to wrap the error as the repository already returns properly formatted errors
		return nil, err
	}

	total, err := s.CustomerRepo.Count(ctx, filter)
	if err != nil {
		// No need to wrap the error as the repository already returns properly formatted errors
		return nil, err
	}

	response := make([]*dto.CustomerResponse, 0, len(customers))
	for _, c := range customers {
		response = append(response, &dto.CustomerResponse{Customer: c})
	}

	return &dto.ListCustomersResponse{
		Items:      response,
		Pagination: types.NewPaginationResponse(total, filter.GetLimit(), filter.GetOffset()),
	}, nil
}

func (s *customerService) UpdateCustomer(ctx context.Context, id string, req dto.UpdateCustomerRequest) (*dto.CustomerResponse, error) {
	if id == "" {
		return nil, ierr.NewError("customer ID is required").
			WithHint("Customer ID is required").
			Mark(ierr.ErrValidation)
	}

	if err := req.Validate(); err != nil {
		return nil, err
	}

	cust, err := s.CustomerRepo.Get(ctx, id)
	if err != nil {
		// No need to wrap the error as the repository already returns properly formatted errors
		return nil, err
	}

	// Update basic fields
	if req.ExternalID != nil && *req.ExternalID != cust.ExternalID {
		cust.ExternalID = *req.ExternalID
		oldExternalIDs, ok := cust.Metadata["old_external_ids"]
		if !ok {
			oldExternalIDs = ""
		}
		if oldExternalIDs == "" {
			cust.Metadata["old_external_ids"] = cust.ExternalID
		} else {
			cust.Metadata["old_external_ids"] = oldExternalIDs + "," + cust.ExternalID
		}
	}

	if req.Name != nil {
		cust.Name = *req.Name
	}
	if req.Email != nil {
		cust.Email = *req.Email
	}

	// Update address fields
	if req.AddressLine1 != nil {
		cust.AddressLine1 = *req.AddressLine1
	}
	if req.AddressLine2 != nil {
		cust.AddressLine2 = *req.AddressLine2
	}
	if req.AddressCity != nil {
		cust.AddressCity = *req.AddressCity
	}
	if req.AddressState != nil {
		cust.AddressState = *req.AddressState
	}
	if req.AddressPostalCode != nil {
		cust.AddressPostalCode = *req.AddressPostalCode
	}
	if req.AddressCountry != nil {
		cust.AddressCountry = *req.AddressCountry
	}

	// Update metadata if provided
	if req.Metadata != nil {
		cust.Metadata = req.Metadata
	}

	// Validate address fields after update
	if err := customer.ValidateAddress(cust); err != nil {
		return nil, ierr.WithError(err).
			WithHint("Invalid address information provided").
			Mark(ierr.ErrValidation)
	}

	cust.UpdatedAt = time.Now().UTC()
	cust.UpdatedBy = types.GetUserID(ctx)

	if err := s.CustomerRepo.Update(ctx, cust); err != nil {
		// No need to wrap the error as the repository already returns properly formatted errors
		return nil, err
	}

	s.publishWebhookEvent(ctx, types.WebhookEventCustomerUpdated, cust.ID)
	return &dto.CustomerResponse{Customer: cust}, nil
}

func (s *customerService) DeleteCustomer(ctx context.Context, id string) error {
	if id == "" {
		return ierr.NewError("customer ID is required").
			WithHint("Customer ID is required").
			Mark(ierr.ErrValidation)
	}

	customer, err := s.CustomerRepo.Get(ctx, id)
	if err != nil {
		return err
	}

	if customer.Status != types.StatusPublished {
		return ierr.NewError("customer is not published").
			WithHint("Customer does not exist").
			Mark(ierr.ErrNotFound)
	}

	subscriptionFilter := types.NewSubscriptionFilter()
	subscriptionFilter.CustomerID = id
	subscriptionFilter.SubscriptionStatusNotIn = []types.SubscriptionStatus{types.SubscriptionStatusCancelled}
	subscriptionFilter.Limit = lo.ToPtr(1)
	subscriptions, err := s.SubRepo.List(ctx, subscriptionFilter)
	if err != nil {
		return err
	}

	if len(subscriptions) > 0 {
		return ierr.NewError("customer cannot be deleted due to active subscriptions").
			WithHint("Please cancel all subscriptions before deleting the customer").
			Mark(ierr.ErrInvalidOperation)
	}

	wallets, err := s.WalletRepo.GetWalletsByCustomerID(ctx, id)
	if err != nil {
		return err
	}

	if len(wallets) > 0 {
		return ierr.NewError("customer cannot be deleted due to associated wallets").
			WithHint("Customer cannot be deleted due to associated wallets").
			Mark(ierr.ErrInvalidOperation)
	}

	if err := s.CustomerRepo.Delete(ctx, customer); err != nil {
		return err
	}

	s.publishWebhookEvent(ctx, types.WebhookEventCustomerDeleted, id)
	return nil
}

func (s *customerService) GetCustomerByLookupKey(ctx context.Context, lookupKey string) (*dto.CustomerResponse, error) {
	if lookupKey == "" {
		return nil, ierr.NewError("lookup key is required").
			WithHint("Lookup key is required").
			Mark(ierr.ErrValidation)
	}

	customer, err := s.CustomerRepo.GetByLookupKey(ctx, lookupKey)
	if err != nil {
		return nil, err
	}

	return &dto.CustomerResponse{Customer: customer}, nil
}

func (s *customerService) publishWebhookEvent(ctx context.Context, eventName string, customerID string) {
	webhookPayload, err := json.Marshal(webhookDto.InternalCustomerEvent{
		CustomerID: customerID,
		TenantID:   types.GetTenantID(ctx),
	})

	if err != nil {
		s.Logger.Errorw("failed to marshal webhook payload", "error", err)
		return
	}

	webhookEvent := &types.WebhookEvent{
		ID:            types.GenerateUUIDWithPrefix(types.UUID_PREFIX_WEBHOOK_EVENT),
		EventName:     eventName,
		TenantID:      types.GetTenantID(ctx),
		EnvironmentID: types.GetEnvironmentID(ctx),
		UserID:        types.GetUserID(ctx),
		Timestamp:     time.Now().UTC(),
		Payload:       json.RawMessage(webhookPayload),
	}
	if err := s.WebhookPublisher.PublishWebhook(ctx, webhookEvent); err != nil {
		s.Logger.Errorf("failed to publish %s event: %v", webhookEvent.EventName, err)
	}
}<|MERGE_RESOLUTION|>--- conflicted
+++ resolved
@@ -92,10 +92,7 @@
 		return nil, err
 	}
 
-<<<<<<< HEAD
 	// Publish webhook event for customer creation
-=======
->>>>>>> f8cd2323
 	s.publishWebhookEvent(ctx, types.WebhookEventCustomerCreated, cust.ID)
 
 	// Sync customer to all available providers if ConnectionRepo is available
