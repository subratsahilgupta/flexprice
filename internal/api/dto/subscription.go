package dto

import (
	"context"
	"fmt"
	"strings"
	"time"

	"github.com/flexprice/flexprice/internal/domain/price"
	"github.com/flexprice/flexprice/internal/domain/subscription"
	ierr "github.com/flexprice/flexprice/internal/errors"
	"github.com/flexprice/flexprice/internal/types"
	"github.com/flexprice/flexprice/internal/validator"
	"github.com/samber/lo"
	"github.com/shopspring/decimal"
)

type CreateSubscriptionRequest struct {

	// customer_id is the flexprice customer id
	// and it is prioritized over external_customer_id in case both are provided.
	CustomerID string `json:"customer_id"`
	// external_customer_id is the customer id in your DB
	// and must be same as what you provided as external_id while creating the customer in flexprice.
	ExternalCustomerID string               `json:"external_customer_id"`
	PlanID             string               `json:"plan_id" validate:"required"`
	Currency           string               `json:"currency" validate:"required,len=3"`
	LookupKey          string               `json:"lookup_key"`
	StartDate          *time.Time           `json:"start_date,omitempty"`
	EndDate            *time.Time           `json:"end_date,omitempty"`
	TrialStart         *time.Time           `json:"trial_start,omitempty"`
	TrialEnd           *time.Time           `json:"trial_end,omitempty"`
	BillingCadence     types.BillingCadence `json:"billing_cadence" validate:"required"`
	BillingPeriod      types.BillingPeriod  `json:"billing_period" validate:"required"`
	BillingPeriodCount int                  `json:"billing_period_count" validate:"required,min=1"`
	Metadata           map[string]string    `json:"metadata,omitempty"`
	// BillingCycle is the cycle of the billing anchor.
	// This is used to determine the billing date for the subscription (i.e set the billing anchor)
	// If not set, the default value is anniversary. Possible values are anniversary and calendar.
	// Anniversary billing means the billing anchor will be the start date of the subscription.
	// Calendar billing means the billing anchor will be the appropriate date based on the billing period.
	// For example, if the billing period is month and the start date is 2025-04-15 then in case of
	// calendar billing the billing anchor will be 2025-05-01 vs 2025-04-15 for anniversary billing.
	BillingCycle types.BillingCycle `json:"billing_cycle"`
	// Credit grants to be applied when subscription is created
	CreditGrants []CreateCreditGrantRequest `json:"credit_grants,omitempty"`
	// CommitmentAmount is the minimum amount a customer commits to paying for a billing period
	CommitmentAmount *decimal.Decimal `json:"commitment_amount,omitempty"`
	// OverageFactor is a multiplier applied to usage beyond the commitment amount
	OverageFactor *decimal.Decimal `json:"overage_factor,omitempty"`
	// Phases represents an optional timeline of subscription phases
	Phases []SubscriptionSchedulePhaseInput `json:"phases,omitempty" validate:"omitempty,dive"`
	// tax_rate_overrides is the tax rate overrides	to be applied to the subscription
	TaxRateOverrides []*TaxRateOverride `json:"tax_rate_overrides,omitempty"`
	// SubscriptionCoupons is a list of coupon IDs to be applied to the subscription
	Coupons []string `json:"coupons,omitempty"`
	// SubscriptionLineItemsCoupons is a list of coupon IDs to be applied to the subscription line items
	LineItemCoupons map[string][]string `json:"line_item_coupons,omitempty"`
	// OverrideLineItems allows customizing specific prices for this subscription
	OverrideLineItems []OverrideLineItemRequest `json:"override_line_items,omitempty" validate:"omitempty,dive"`
	// Addons represents addons to be added to the subscription during creation
	Addons []AddAddonToSubscriptionRequest `json:"addons,omitempty" validate:"omitempty,dive"`

<<<<<<< HEAD
	// Payment behavior configuration
	PaymentBehavior        *types.PaymentBehavior  `json:"payment_behavior,omitempty"`
	CollectionMethod       *types.CollectionMethod `json:"collection_method,omitempty"`
	GatewayPaymentMethodID *string                 `json:"gateway_payment_method_id,omitempty"`
=======
	// collection_method determines how invoices are collected
	// "default_incomplete" - subscription waits for payment confirmation before activation
	// "send_invoice" - subscription activates immediately, invoice is sent for payment
	CollectionMethod *types.CollectionMethod `json:"collection_method,omitempty"`

	// ProrationMode is the mode for proration.
	// If not set, the default value is none. Possible values are active and none.
	// Active proration means the proration will be calculated based on the usage.
	// None proration means the proration will not be calculated.
	// This is IGNORED when the billing cycle is anniversary.
	ProrationMode types.ProrationMode `json:"proration_mode"`
	// Timezone of the customer.
	// If not set, the default value is UTC.
	CustomerTimezone string `json:"customer_timezone" validate:"omitempty,timezone"`

	// LineItems startdate for usage based charges
	LineItemsStartDate *time.Time `json:"-,omitempty"`
>>>>>>> d1165ac9
}

// AddAddonRequest is used by body-based endpoint /subscriptions/addon
type AddAddonRequest struct {
	SubscriptionID                string `json:"subscription_id" validate:"required"`
	AddAddonToSubscriptionRequest `json:",inline"`
}

// RemoveAddonRequest is used by body-based endpoint /subscriptions/addon (DELETE)
type RemoveAddonRequest struct {
	SubscriptionID string `json:"subscription_id" validate:"required"`
	AddonID        string `json:"addon_id" validate:"required"`
	Reason         string `json:"reason"`
}

type UpdateSubscriptionRequest struct {
	Status            types.SubscriptionStatus `json:"status"`
	CancelAt          *time.Time               `json:"cancel_at,omitempty"`
	CancelAtPeriodEnd bool                     `json:"cancel_at_period_end,omitempty"`
}

// CancelSubscriptionRequest represents the enhanced cancellation request
type CancelSubscriptionRequest struct {

	// ProrationMode determines whether proration is applied.
	ProrationMode types.ProrationMode `json:"proration_mode,omitempty"`

	// CancellationType determines when the cancellation takes effect
	CancellationType types.CancellationType `json:"cancellation_type" validate:"required"`

	// Reason for cancellation (for audit and business intelligence)
	Reason string `json:"reason,omitempty"`

	// ProrationBehavior controls how proration is handled
	ProrationBehavior types.ProrationBehavior `json:"proration_behavior,omitempty"`
}

// CancelSubscriptionResponse represents the enhanced cancellation response
type CancelSubscriptionResponse struct {
	// Basic cancellation info
	SubscriptionID   string                   `json:"subscription_id"`
	CancellationType types.CancellationType   `json:"cancellation_type"`
	EffectiveDate    time.Time                `json:"effective_date"`
	Status           types.SubscriptionStatus `json:"status"`
	Reason           string                   `json:"reason,omitempty"`

	// Proration details
	ProrationInvoice  *InvoiceResponse  `json:"proration_invoice,omitempty"`
	ProrationDetails  []ProrationDetail `json:"proration_details"`
	TotalCreditAmount decimal.Decimal   `json:"total_credit_amount"`

	// Response metadata
	Message     string    `json:"message"`
	ProcessedAt time.Time `json:"processed_at"`
}

// ProrationDetail provides line-item level proration information
type ProrationDetail struct {
	LineItemID     string          `json:"line_item_id"`
	PriceID        string          `json:"price_id"`
	PlanName       string          `json:"plan_name,omitempty"`
	OriginalAmount decimal.Decimal `json:"original_amount"`
	CreditAmount   decimal.Decimal `json:"credit_amount"`
	ChargeAmount   decimal.Decimal `json:"charge_amount"`
	ProrationDays  int             `json:"proration_days"`
	Description    string          `json:"description,omitempty"`
}

// Validate validates the cancellation request
func (r *CancelSubscriptionRequest) Validate() error {
	// Validate cancellation type
	if err := r.CancellationType.Validate(); err != nil {
		return err
	}
	// Set default proration behavior if not provided
	if r.ProrationBehavior == "" {
		r.ProrationBehavior = types.ProrationBehaviorCreateProrations
	}

	// Validate proration behavior
	if err := r.ProrationBehavior.Validate(); err != nil {
		return err
	}

	return nil
}

type SubscriptionResponse struct {
	*subscription.Subscription
	Plan     *PlanResponse     `json:"plan"`
	Customer *CustomerResponse `json:"customer"`
	// Schedule is included when the subscription has a schedule
	Schedule *SubscriptionScheduleResponse `json:"schedule,omitempty"`
	// CouponAssociations are the coupon associations for this subscription
	CouponAssociations []*CouponAssociationResponse `json:"coupon_associations,omitempty"`

	// Latest invoice information for incomplete subscriptions
	LatestInvoice *InvoiceResponse `json:"latest_invoice,omitempty"`
}

// ListSubscriptionsResponse represents the response for listing subscriptions
type ListSubscriptionsResponse = types.ListResponse[*SubscriptionResponse]

func (r *CreateSubscriptionRequest) Validate() error {
	// Case- Both are absent
	if r.CustomerID == "" && r.ExternalCustomerID == "" {
		return ierr.NewError("either customer_id or external_customer_id is required").
			WithHint("Please provide either customer_id or external_customer_id").
			Mark(ierr.ErrValidation)
	}

	err := validator.ValidateRequest(r)
	if err != nil {
		return err
	}

	// Validate currency
	if err := types.ValidateCurrencyCode(r.Currency); err != nil {
		return err
	}

	if err := r.BillingCadence.Validate(); err != nil {
		return err
	}

	if err := r.BillingPeriod.Validate(); err != nil {
		return err
	}

	if err := r.BillingCycle.Validate(); err != nil {
		return err
	}

	// Handle legacy collection method conversion and validation
	if r.CollectionMethod != nil {
		// Handle legacy default_incomplete collection method
		if string(*r.CollectionMethod) == "default_incomplete" {
			// Convert to send_invoice + default_incomplete for backward compatibility
			sendInvoiceMethod := types.CollectionMethodSendInvoice
			r.CollectionMethod = &sendInvoiceMethod
			if r.PaymentBehavior == nil {
				defaultIncomplete := types.PaymentBehaviorDefaultIncomplete
				r.PaymentBehavior = &defaultIncomplete
			}
		}

		if err := r.CollectionMethod.Validate(); err != nil {
			return err
		}
	}

	// Set defaults for collection method and payment behavior if not provided
	if r.CollectionMethod == nil {
		defaultCollectionMethod := types.CollectionMethodChargeAutomatically
		r.CollectionMethod = &defaultCollectionMethod
	}
	if r.PaymentBehavior == nil {
		defaultPaymentBehavior := types.PaymentBehaviorDefaultActive
		r.PaymentBehavior = &defaultPaymentBehavior
	}

	// Validate payment behavior and collection method combination
	if err := r.validatePaymentBehaviorForCollectionMethod(*r.CollectionMethod, *r.PaymentBehavior); err != nil {
		return err
	}

	// Set default start date if not provided
	if r.StartDate == nil {
		now := time.Now().UTC()
		r.StartDate = &now
	}

	if r.EndDate != nil && r.EndDate.Before(*r.StartDate) {
		return ierr.NewError("end_date cannot be before start_date").
			WithHint("End date must be after start date").
			WithReportableDetails(map[string]interface{}{
				"start_date": *r.StartDate,
				"end_date":   *r.EndDate,
			}).
			Mark(ierr.ErrValidation)
	}
	// If proration mode is not set, set it to none
	if r.ProrationMode == "" {
		r.ProrationMode = types.ProrationModeNone
	}

	if err := r.ProrationMode.Validate(); err != nil {
		return err
	}

	// if r.ProrationMode == types.ProrationModeActive {
	// 	if err := r.validateShouldAllowProrationOnStartDate(*r.StartDate, time.Now().UTC()); err != nil {
	// 		return err
	// 	}
	// }

	if r.BillingPeriodCount < 1 {
		return ierr.NewError("billing_period_count must be greater than 0").
			WithHint("Billing period count must be at least 1").
			WithReportableDetails(map[string]interface{}{
				"billing_period_count": r.BillingPeriodCount,
			}).
			Mark(ierr.ErrValidation)
	}

	if r.PlanID == "" {
		return ierr.NewError("plan_id is required").
			WithHint("Plan ID is required").
			Mark(ierr.ErrValidation)
	}

	// if r.StartDate != nil && r.StartDate.After(time.Now().UTC()) {
	// 	return ierr.NewError("start_date cannot be in the future").
	// 		WithHint("Start date must be in the past or present").
	// 		WithReportableDetails(map[string]interface{}{
	// 			"start_date": *r.StartDate,
	// 		}).
	// 		Mark(ierr.ErrValidation)
	// }

	if r.TrialStart != nil && r.TrialStart.After(*r.StartDate) {
		return ierr.NewError("trial_start cannot be after start_date").
			WithHint("Trial start date must be before or equal to start date").
			WithReportableDetails(map[string]interface{}{
				"start_date":  *r.StartDate,
				"trial_start": *r.TrialStart,
			}).
			Mark(ierr.ErrValidation)
	}

	if r.TrialEnd != nil && r.TrialEnd.Before(*r.StartDate) {
		return ierr.NewError("trial_end cannot be before start_date").
			WithHint("Trial end date must be after or equal to start date").
			WithReportableDetails(map[string]interface{}{
				"start_date": *r.StartDate,
				"trial_end":  *r.TrialEnd,
			}).
			Mark(ierr.ErrValidation)
	}

	// Validate commitment amount and overage factor
	if r.CommitmentAmount != nil && r.CommitmentAmount.LessThan(decimal.Zero) {
		return ierr.NewError("commitment_amount must be non-negative").
			WithHint("Commitment amount must be greater than or equal to 0").
			WithReportableDetails(map[string]interface{}{
				"commitment_amount": *r.CommitmentAmount,
			}).
			Mark(ierr.ErrValidation)
	}

	if r.OverageFactor != nil && r.OverageFactor.LessThan(decimal.NewFromInt(1)) {
		return ierr.NewError("overage_factor must be at least 1.0").
			WithHint("Overage factor must be greater than or equal to 1.0").
			WithReportableDetails(map[string]interface{}{
				"overage_factor": *r.OverageFactor,
			}).
			Mark(ierr.ErrValidation)
	}

	// Validate credit grants if provided
	if len(r.CreditGrants) > 0 {
		for i, grant := range r.CreditGrants {

			// Force scope to SUBSCRIPTION for all grants added this way
			if grant.Scope != types.CreditGrantScopeSubscription {
				return ierr.NewError("invalid credit grant scope").
					WithHint("Credit grants created with a subscription must have SUBSCRIPTION scope").
					WithReportableDetails(map[string]interface{}{
						"grant_scope": grant.Scope,
						"grant_index": i,
					}).
					Mark(ierr.ErrValidation)
			}

			if err := grant.Validate(); err != nil {
				return err
			}
		}
	}

	// Validate phases if provided
	if len(r.Phases) > 0 {
		// First phase must start on or after subscription start date
		if r.Phases[0].StartDate.Before(*r.StartDate) {
			return ierr.NewError("first phase start date cannot be before subscription start date").
				WithHint("The first phase must start on or after the subscription start date").
				WithReportableDetails(map[string]interface{}{
					"subscription_start_date": *r.StartDate,
					"first_phase_start_date":  r.Phases[0].StartDate,
				}).
				Mark(ierr.ErrValidation)
		}

		// Validate each phase
		for i, phase := range r.Phases {
			// Validate the phase itself
			if err := phase.Validate(); err != nil {
				return ierr.NewError(fmt.Sprintf("invalid phase at index %d", i)).
					WithHint("Phase validation failed").
					WithReportableDetails(map[string]interface{}{
						"index": i,
						"error": err.Error(),
					}).
					Mark(ierr.ErrValidation)
			}

			// Validate phase continuity
			if i > 0 {
				prevPhase := r.Phases[i-1]
				if prevPhase.EndDate == nil {
					return ierr.NewError(fmt.Sprintf("phase at index %d must have an end date", i-1)).
						WithHint("All phases except the last one must have an end date").
						Mark(ierr.ErrValidation)
				}

				if !prevPhase.EndDate.Equal(phase.StartDate) {
					return ierr.NewError(fmt.Sprintf("phase at index %d does not start immediately after previous phase", i)).
						WithHint("Phases must be contiguous").
						WithReportableDetails(map[string]interface{}{
							"previous_phase_end":  prevPhase.EndDate,
							"current_phase_start": phase.StartDate,
						}).
						Mark(ierr.ErrValidation)
				}
			}
		}
	}

	// taxrate overrides validation
	if len(r.TaxRateOverrides) > 0 {
		for _, taxRateOverride := range r.TaxRateOverrides {
			if err := taxRateOverride.Validate(); err != nil {
				return ierr.NewError("invalid tax rate override").
					WithHint("Tax rate override validation failed").
					WithReportableDetails(map[string]interface{}{
						"error":             err.Error(),
						"tax_rate_override": taxRateOverride,
					}).
					Mark(ierr.ErrValidation)
			}
		}
	}

	// Validate subscription coupons if provided
	if len(r.Coupons) > 0 {
		// Validate that coupon IDs are not empty
		for i, couponID := range r.Coupons {
			if couponID == "" {
				return ierr.NewError("subscription coupon ID cannot be empty").
					WithHint("All subscription coupon IDs must be valid").
					WithReportableDetails(map[string]interface{}{
						"index": i,
					}).
					Mark(ierr.ErrValidation)
			}
		}
	}

	if len(r.LineItemCoupons) > 0 {
		for priceID, couponIDs := range r.LineItemCoupons {
			if len(couponIDs) == 0 {
				return ierr.NewError("subscription line item coupon IDs cannot be empty").
					WithHint("All subscription line item coupon IDs must be valid").
					WithReportableDetails(map[string]interface{}{
						"price_id": priceID,
					}).
					Mark(ierr.ErrValidation)
			}
		}
	}
	// Validate override line items if provided
	if len(r.OverrideLineItems) > 0 {
		priceIDsSeen := make(map[string]bool)
		for i, override := range r.OverrideLineItems {
			if err := override.Validate(nil, nil, r.PlanID); err != nil {
				return ierr.NewError(fmt.Sprintf("invalid override line item at index %d", i)).
					WithHint("Override line item validation failed").
					WithReportableDetails(map[string]interface{}{
						"index": i,
						"error": err.Error(),
					}).
					Mark(ierr.ErrValidation)
			}

			// Check for duplicate price IDs
			if priceIDsSeen[override.PriceID] {
				return ierr.NewError(fmt.Sprintf("duplicate price_id in override line items at index %d", i)).
					WithHint("Each price can only be overridden once per subscription").
					WithReportableDetails(map[string]interface{}{
						"price_id": override.PriceID,
						"index":    i,
					}).
					Mark(ierr.ErrValidation)
			}
			priceIDsSeen[override.PriceID] = true
		}
	}

	return nil
}

<<<<<<< HEAD
// validatePaymentBehaviorForCollectionMethod validates that payment behavior is compatible with collection method
func (r *CreateSubscriptionRequest) validatePaymentBehaviorForCollectionMethod(collectionMethod types.CollectionMethod, paymentBehavior types.PaymentBehavior) error {
	switch collectionMethod {
	case types.CollectionMethodChargeAutomatically:
		// For charge_automatically, allow_incomplete, error_if_incomplete, and default_active are allowed
		if paymentBehavior != types.PaymentBehaviorAllowIncomplete &&
			paymentBehavior != types.PaymentBehaviorErrorIfIncomplete &&
			paymentBehavior != types.PaymentBehaviorDefaultActive {
			return ierr.NewError("invalid payment behavior for charge_automatically collection method").
				WithHint("Only allow_incomplete, error_if_incomplete, and default_active are supported for charge_automatically collection method").
				WithReportableDetails(map[string]interface{}{
					"collection_method": collectionMethod,
					"payment_behavior":  paymentBehavior,
					"allowed_behaviors": []types.PaymentBehavior{
						types.PaymentBehaviorAllowIncomplete,
						types.PaymentBehaviorErrorIfIncomplete,
						types.PaymentBehaviorDefaultActive,
					},
				}).
				Mark(ierr.ErrValidation)
		}
=======
func (r *CreateSubscriptionRequest) validateShouldAllowProrationOnStartDate(startDate, now time.Time) error {
	// If the start date is before the current date and proration mode is active, return an error
	// This prevents creating subscriptions with backdated start dates that would trigger proration

	// Compare only the date portions (ignore time)
	startDateOnly := startDate.Truncate(24 * time.Hour)
	nowDateOnly := now.Truncate(24 * time.Hour)

	if r.ProrationMode == types.ProrationModeActive && startDateOnly.Before(nowDateOnly) {
		return ierr.NewError("cannot create subscription with past start date when proration is active").
			WithHint("Either set start date to current time or later, or disable proration mode").
			WithReportableDetails(map[string]interface{}{
				"start_date":     startDate.Format(time.RFC3339),
				"current_time":   now.Format(time.RFC3339),
				"proration_mode": string(r.ProrationMode),
			}).
			Mark(ierr.ErrValidation)
	}

	// Allow future start dates with proration
	// Allow past start dates without proration
	// Allow current/future dates with any proration mode
	return nil
}

func (r *CreateSubscriptionRequest) ToSubscription(ctx context.Context) *subscription.Subscription {
	// Determine initial subscription status based on collection method and payment behavior
	initialStatus := types.SubscriptionStatusActive
>>>>>>> d1165ac9

	case types.CollectionMethodSendInvoice:
		// For send_invoice, only default_active and default_incomplete are allowed
		if paymentBehavior != types.PaymentBehaviorDefaultActive && paymentBehavior != types.PaymentBehaviorDefaultIncomplete {
			return ierr.NewError("invalid payment behavior for send_invoice collection method").
				WithHint("Only default_active and default_incomplete are supported for send_invoice collection method").
				WithReportableDetails(map[string]interface{}{
					"collection_method": collectionMethod,
					"payment_behavior":  paymentBehavior,
					"allowed_behaviors": []types.PaymentBehavior{
						types.PaymentBehaviorDefaultActive,
						types.PaymentBehaviorDefaultIncomplete,
					},
				}).
				Mark(ierr.ErrValidation)
		}

	default:
		return ierr.NewError("unsupported collection method").
			WithHint("Only charge_automatically and send_invoice collection methods are supported").
			WithReportableDetails(map[string]interface{}{
				"collection_method": collectionMethod,
			}).
			Mark(ierr.ErrValidation)
	}

<<<<<<< HEAD
	return nil
}

func (r *CreateSubscriptionRequest) ToSubscription(ctx context.Context) *subscription.Subscription {
	// Handle legacy collection method and set defaults
	paymentBehavior := types.PaymentBehaviorDefaultActive
	collectionMethod := types.CollectionMethodChargeAutomatically

	// Handle legacy default_incomplete collection method conversion
	if r.CollectionMethod != nil && string(*r.CollectionMethod) == "default_incomplete" {
		// Convert legacy default_incomplete collection method to send_invoice + default_incomplete
		collectionMethod = types.CollectionMethodSendInvoice
		paymentBehavior = types.PaymentBehaviorDefaultIncomplete
	} else {
		// Normal flow - use provided values or defaults
		if r.CollectionMethod != nil {
			collectionMethod = *r.CollectionMethod
		}
		if r.PaymentBehavior != nil {
			paymentBehavior = *r.PaymentBehavior
		}
	}

	// Validate collection method and payment behavior combination
	if err := r.validatePaymentBehaviorForCollectionMethod(collectionMethod, paymentBehavior); err != nil {
		// This validation will be caught in the main Validate() method
		// We don't fail here to allow the conversion to happen first
	}

	// Initial status will be determined by payment processor based on payment behavior
	// For now, set to Active - the payment processor will update it
	initialStatus := types.SubscriptionStatusActive

=======
	if r.CustomerTimezone == "" {
		r.CustomerTimezone = "UTC"
	}

>>>>>>> d1165ac9
	sub := &subscription.Subscription{
		ID:                 types.GenerateUUIDWithPrefix(types.UUID_PREFIX_SUBSCRIPTION),
		CustomerID:         r.CustomerID,
		PlanID:             r.PlanID,
		Currency:           strings.ToLower(r.Currency),
		LookupKey:          r.LookupKey,
		SubscriptionStatus: initialStatus,
		StartDate:          *r.StartDate,
		EndDate:            r.EndDate,
		TrialStart:         r.TrialStart,
		TrialEnd:           r.TrialEnd,
		BillingCadence:     r.BillingCadence,
		BillingPeriod:      r.BillingPeriod,
		BillingPeriodCount: r.BillingPeriodCount,
		BillingAnchor:      *r.StartDate,
		Metadata:           r.Metadata,
		EnvironmentID:      types.GetEnvironmentID(ctx),
		BaseModel:          types.GetDefaultBaseModel(ctx),
		BillingCycle:       r.BillingCycle,
<<<<<<< HEAD

		// New payment behavior fields
		PaymentBehavior:        string(paymentBehavior),
		CollectionMethod:       string(collectionMethod),
		GatewayPaymentMethodID: r.GatewayPaymentMethodID,
=======
		CustomerTimezone:   r.CustomerTimezone,
		ProrationMode:      r.ProrationMode,
>>>>>>> d1165ac9
	}

	// Set commitment amount and overage factor if provided
	if r.CommitmentAmount != nil {
		sub.CommitmentAmount = r.CommitmentAmount
	}

	if r.OverageFactor != nil {
		sub.OverageFactor = r.OverageFactor
	} else {
		sub.OverageFactor = lo.ToPtr(decimal.NewFromInt(1)) // Default value
	}

	return sub
}

// SubscriptionLineItemRequest represents the request to create a subscription line item
type SubscriptionLineItemRequest struct {
	PriceID     string            `json:"price_id" validate:"required"`
	Quantity    decimal.Decimal   `json:"quantity" validate:"required"`
	DisplayName string            `json:"display_name,omitempty"`
	Metadata    map[string]string `json:"metadata,omitempty"`
}

// SubscriptionLineItemResponse represents the response for a subscription line item
type SubscriptionLineItemResponse struct {
	*subscription.SubscriptionLineItem
}

// OverrideLineItemRequest represents a price override for a specific subscription
type OverrideLineItemRequest struct {
	// PriceID references the plan price to override
	PriceID string `json:"price_id" validate:"required"`

	// Quantity for this line item (optional)
	Quantity *decimal.Decimal `json:"quantity,omitempty"`

	BillingModel types.BillingModel `json:"billing_model,omitempty"`

	// Amount is the new price amount that overrides the original price (optional)
	Amount *decimal.Decimal `json:"amount,omitempty"`

	// TierMode determines how to calculate the price for a given quantity
	TierMode types.BillingTier `json:"tier_mode,omitempty"`

	// Tiers determines the pricing tiers for this line item
	Tiers []CreatePriceTier `json:"tiers,omitempty"`

	// TransformQuantity determines how to transform the quantity for this line item
	TransformQuantity *price.TransformQuantity `json:"transform_quantity,omitempty"`
}

// Validate validates the override line item request with additional context
// This method should be called after basic validation to check business rules
func (r *OverrideLineItemRequest) Validate(
	priceMap map[string]*PriceResponse,
	lineItemsByPriceID map[string]*subscription.SubscriptionLineItem,
	EntityId string,
) error {
	if r.PriceID == "" {
		return ierr.NewError("price_id is required for override line items").
			WithHint("Price ID must be specified for price overrides").
			Mark(ierr.ErrValidation)
	}

	// At least one override field (quantity, amount, billing_model, tier_mode, tiers, or transform_quantity) must be provided
	if r.Quantity == nil && r.Amount == nil && r.BillingModel == "" && r.TierMode == "" && len(r.Tiers) == 0 && r.TransformQuantity == nil {
		return ierr.NewError("at least one override field must be provided").
			WithHint("Specify at least one of: quantity, amount, billing_model, tier_mode, tiers, or transform_quantity for price override").
			Mark(ierr.ErrValidation)
	}

	// Validate amount if provided
	if r.Amount != nil && r.Amount.IsNegative() {
		return ierr.NewError("amount must be non-negative").
			WithHint("Override amount cannot be negative").
			WithReportableDetails(map[string]interface{}{
				"amount": r.Amount.String(),
			}).
			Mark(ierr.ErrValidation)
	}

	// Validate quantity if provided
	if r.Quantity != nil && r.Quantity.IsNegative() {
		return ierr.NewError("quantity must be non-negative").
			WithHint("Override quantity cannot be negative").
			WithReportableDetails(map[string]interface{}{
				"quantity": r.Quantity.String(),
			}).
			Mark(ierr.ErrValidation)
	}

	// Validate billing model if provided
	if r.BillingModel != "" {
		if err := r.BillingModel.Validate(); err != nil {
			return err
		}

		// Billing model specific validations
		switch r.BillingModel {
		case types.BILLING_MODEL_TIERED:
			// Check for tiers in either tier_mode or tiers
			hasTierMode := r.TierMode != ""
			hasTiers := len(r.Tiers) > 0

			if !hasTierMode && !hasTiers {
				return ierr.NewError("tier_mode or tiers are required when billing model is TIERED").
					WithHint("Please provide either tier_mode or tiers for tiered pricing override").
					Mark(ierr.ErrValidation)
			}

			// Validate tier mode if provided
			if r.TierMode != "" {
				if err := r.TierMode.Validate(); err != nil {
					return err
				}
			}

			// Validate tiers if provided
			if len(r.Tiers) > 0 {
				for i, tier := range r.Tiers {
					if tier.UnitAmount == "" {
						return ierr.NewError("unit_amount is required when tiers are provided").
							WithHint("Please provide a valid unit amount for each tier").
							WithReportableDetails(map[string]interface{}{
								"tier_index": i,
							}).
							Mark(ierr.ErrValidation)
					}

					// Validate tier unit amount is a valid decimal
					tierUnitAmount, err := decimal.NewFromString(tier.UnitAmount)
					if err != nil {
						return ierr.NewError("invalid tier unit amount format").
							WithHint("Tier unit amount must be a valid decimal number").
							WithReportableDetails(map[string]interface{}{
								"tier_index":  i,
								"unit_amount": tier.UnitAmount,
							}).
							Mark(ierr.ErrValidation)
					}

					// Validate tier unit amount is not negative (allows zero)
					if tierUnitAmount.IsNegative() {
						return ierr.NewError("tier unit amount cannot be negative").
							WithHint("Tier unit amount cannot be negative").
							WithReportableDetails(map[string]interface{}{
								"tier_index":  i,
								"unit_amount": tier.UnitAmount,
							}).
							Mark(ierr.ErrValidation)
					}

					// Validate flat amount if provided
					if tier.FlatAmount != nil {
						flatAmount, err := decimal.NewFromString(*tier.FlatAmount)
						if err != nil {
							return ierr.NewError("invalid tier flat amount format").
								WithHint("Tier flat amount must be a valid decimal number").
								WithReportableDetails(map[string]interface{}{
									"tier_index":  i,
									"flat_amount": tier.FlatAmount,
								}).
								Mark(ierr.ErrValidation)
						}

						if flatAmount.IsNegative() {
							return ierr.NewError("tier flat amount cannot be negative").
								WithHint("Tier flat amount cannot be negative").
								WithReportableDetails(map[string]interface{}{
									"tier_index":  i,
									"flat_amount": tier.FlatAmount,
								}).
								Mark(ierr.ErrValidation)
						}
					}
				}
			}

		case types.BILLING_MODEL_PACKAGE:
			if r.TransformQuantity == nil {
				return ierr.NewError("transform_quantity is required when billing model is PACKAGE").
					WithHint("Please provide the number of units to set up package pricing override").
					Mark(ierr.ErrValidation)
			}

			if r.TransformQuantity.DivideBy <= 0 {
				return ierr.NewError("transform_quantity.divide_by must be greater than 0 when billing model is PACKAGE").
					WithHint("Please provide a valid number of units to set up package pricing override").
					Mark(ierr.ErrValidation)
			}

			// Validate round type
			if r.TransformQuantity.Round == "" {
				r.TransformQuantity.Round = types.ROUND_UP // Default to rounding up
			} else if r.TransformQuantity.Round != types.ROUND_UP && r.TransformQuantity.Round != types.ROUND_DOWN {
				return ierr.NewError("invalid rounding type- allowed values are up and down").
					WithHint("Please provide a valid rounding type for package pricing override").
					WithReportableDetails(map[string]interface{}{
						"round":   r.TransformQuantity.Round,
						"allowed": []string{types.ROUND_UP, types.ROUND_DOWN},
					}).
					Mark(ierr.ErrValidation)
			}

		case types.BILLING_MODEL_FLAT_FEE:
			// For flat fee, amount is typically required unless quantity is being overridden
			if r.Amount == nil && r.Quantity == nil {
				return ierr.NewError("amount or quantity is required when billing model is FLAT_FEE").
					WithHint("Please provide either amount or quantity for flat fee pricing override").
					Mark(ierr.ErrValidation)
			}
		}
	}

	// Validate tier mode if provided (independent of billing model)
	if r.TierMode != "" {
		if err := r.TierMode.Validate(); err != nil {
			return err
		}
	}

	// Validate transform quantity if provided (independent of billing model)
	if r.TransformQuantity != nil {
		if r.TransformQuantity.DivideBy <= 0 {
			return ierr.NewError("transform_quantity.divide_by must be greater than 0").
				WithHint("Transform quantity divide_by must be greater than 0").
				Mark(ierr.ErrValidation)
		}

		if r.TransformQuantity.Round != "" && r.TransformQuantity.Round != types.ROUND_UP && r.TransformQuantity.Round != types.ROUND_DOWN {
			return ierr.NewError("invalid rounding type- allowed values are up and down").
				WithHint("Please provide a valid rounding type").
				WithReportableDetails(map[string]interface{}{
					"round":   r.TransformQuantity.Round,
					"allowed": []string{types.ROUND_UP, types.ROUND_DOWN},
				}).
				Mark(ierr.ErrValidation)
		}
	}

	// If context is provided, do additional validation
	if priceMap != nil && lineItemsByPriceID != nil && EntityId != "" {
		// Validate that the price exists in the plan
		_, exists := priceMap[r.PriceID]
		if !exists {
			return ierr.NewError("price not found in plan").
				WithHint("Override price must be a valid price from the selected plan").
				WithReportableDetails(map[string]interface{}{
					"price_id": r.PriceID,
					"plan_id":  EntityId,
				}).
				Mark(ierr.ErrValidation)
		}

		// Validate that the line item exists for this price
		_, exists = lineItemsByPriceID[r.PriceID]
		if !exists {
			return ierr.NewError("line item not found for price").
				WithHint("Could not find line item for the specified price").
				WithReportableDetails(map[string]interface{}{
					"price_id": r.PriceID,
				}).
				Mark(ierr.ErrInternal)
		}
	}

	return nil
}

// ToSubscriptionLineItem converts a request to a domain subscription line item
func (r *SubscriptionLineItemRequest) ToSubscriptionLineItem(ctx context.Context) *subscription.SubscriptionLineItem {
	return &subscription.SubscriptionLineItem{
		ID:            types.GenerateUUIDWithPrefix(types.UUID_PREFIX_SUBSCRIPTION_LINE_ITEM),
		PriceID:       r.PriceID,
		Quantity:      r.Quantity,
		DisplayName:   r.DisplayName,
		Metadata:      r.Metadata,
		EnvironmentID: types.GetEnvironmentID(ctx),
		BaseModel:     types.GetDefaultBaseModel(ctx),
	}
}

type GetUsageBySubscriptionRequest struct {
	SubscriptionID string    `json:"subscription_id" binding:"required" example:"123"`
	StartTime      time.Time `json:"start_time" example:"2024-03-13T00:00:00Z"`
	EndTime        time.Time `json:"end_time" example:"2024-03-20T00:00:00Z"`
	LifetimeUsage  bool      `json:"lifetime_usage" example:"false"`
}

type GetUsageBySubscriptionResponse struct {
	Amount             float64                              `json:"amount"`
	Currency           string                               `json:"currency"`
	DisplayAmount      string                               `json:"display_amount"`
	StartTime          time.Time                            `json:"start_time"`
	EndTime            time.Time                            `json:"end_time"`
	Charges            []*SubscriptionUsageByMetersResponse `json:"charges"`
	CommitmentAmount   float64                              `json:"commitment_amount,omitempty"`
	OverageFactor      float64                              `json:"overage_factor,omitempty"`
	CommitmentUtilized float64                              `json:"commitment_utilized,omitempty"` // Amount of commitment used
	OverageAmount      float64                              `json:"overage_amount,omitempty"`      // Amount charged at overage rate
	HasOverage         bool                                 `json:"has_overage"`                   // Whether any usage exceeded commitment
}

type SubscriptionUsageByMetersResponse struct {
	Amount           float64            `json:"amount"`
	Currency         string             `json:"currency"`
	DisplayAmount    string             `json:"display_amount"`
	Quantity         float64            `json:"quantity"`
	FilterValues     price.JSONBFilters `json:"filter_values"`
	MeterID          string             `json:"meter_id"`
	MeterDisplayName string             `json:"meter_display_name"`
	Price            *price.Price       `json:"price"`
	IsOverage        bool               `json:"is_overage"`               // Whether this charge is at overage rate
	OverageFactor    float64            `json:"overage_factor,omitempty"` // Factor applied to this charge if in overage
}

type SubscriptionUpdatePeriodResponse struct {
	TotalSuccess int                                     `json:"total_success"`
	TotalFailed  int                                     `json:"total_failed"`
	Items        []*SubscriptionUpdatePeriodResponseItem `json:"items"`
	StartAt      time.Time                               `json:"start_at"`
}

type SubscriptionUpdatePeriodResponseItem struct {
	SubscriptionID string    `json:"subscription_id"`
	PeriodStart    time.Time `json:"period_start"`
	PeriodEnd      time.Time `json:"period_end"`
	Success        bool      `json:"success"`
	Error          string    `json:"error"`
}<|MERGE_RESOLUTION|>--- conflicted
+++ resolved
@@ -61,12 +61,9 @@
 	// Addons represents addons to be added to the subscription during creation
 	Addons []AddAddonToSubscriptionRequest `json:"addons,omitempty" validate:"omitempty,dive"`
 
-<<<<<<< HEAD
 	// Payment behavior configuration
-	PaymentBehavior        *types.PaymentBehavior  `json:"payment_behavior,omitempty"`
-	CollectionMethod       *types.CollectionMethod `json:"collection_method,omitempty"`
-	GatewayPaymentMethodID *string                 `json:"gateway_payment_method_id,omitempty"`
-=======
+	PaymentBehavior        *types.PaymentBehavior `json:"payment_behavior,omitempty"`
+	GatewayPaymentMethodID *string                `json:"gateway_payment_method_id,omitempty"`
 	// collection_method determines how invoices are collected
 	// "default_incomplete" - subscription waits for payment confirmation before activation
 	// "send_invoice" - subscription activates immediately, invoice is sent for payment
@@ -84,7 +81,6 @@
 
 	// LineItems startdate for usage based charges
 	LineItemsStartDate *time.Time `json:"-,omitempty"`
->>>>>>> d1165ac9
 }
 
 // AddAddonRequest is used by body-based endpoint /subscriptions/addon
@@ -486,7 +482,6 @@
 	return nil
 }
 
-<<<<<<< HEAD
 // validatePaymentBehaviorForCollectionMethod validates that payment behavior is compatible with collection method
 func (r *CreateSubscriptionRequest) validatePaymentBehaviorForCollectionMethod(collectionMethod types.CollectionMethod, paymentBehavior types.PaymentBehavior) error {
 	switch collectionMethod {
@@ -508,37 +503,6 @@
 				}).
 				Mark(ierr.ErrValidation)
 		}
-=======
-func (r *CreateSubscriptionRequest) validateShouldAllowProrationOnStartDate(startDate, now time.Time) error {
-	// If the start date is before the current date and proration mode is active, return an error
-	// This prevents creating subscriptions with backdated start dates that would trigger proration
-
-	// Compare only the date portions (ignore time)
-	startDateOnly := startDate.Truncate(24 * time.Hour)
-	nowDateOnly := now.Truncate(24 * time.Hour)
-
-	if r.ProrationMode == types.ProrationModeActive && startDateOnly.Before(nowDateOnly) {
-		return ierr.NewError("cannot create subscription with past start date when proration is active").
-			WithHint("Either set start date to current time or later, or disable proration mode").
-			WithReportableDetails(map[string]interface{}{
-				"start_date":     startDate.Format(time.RFC3339),
-				"current_time":   now.Format(time.RFC3339),
-				"proration_mode": string(r.ProrationMode),
-			}).
-			Mark(ierr.ErrValidation)
-	}
-
-	// Allow future start dates with proration
-	// Allow past start dates without proration
-	// Allow current/future dates with any proration mode
-	return nil
-}
-
-func (r *CreateSubscriptionRequest) ToSubscription(ctx context.Context) *subscription.Subscription {
-	// Determine initial subscription status based on collection method and payment behavior
-	initialStatus := types.SubscriptionStatusActive
->>>>>>> d1165ac9
-
 	case types.CollectionMethodSendInvoice:
 		// For send_invoice, only default_active and default_incomplete are allowed
 		if paymentBehavior != types.PaymentBehaviorDefaultActive && paymentBehavior != types.PaymentBehaviorDefaultIncomplete {
@@ -564,7 +528,31 @@
 			Mark(ierr.ErrValidation)
 	}
 
-<<<<<<< HEAD
+	return nil
+}
+
+func (r *CreateSubscriptionRequest) validateShouldAllowProrationOnStartDate(startDate, now time.Time) error {
+	// If the start date is before the current date and proration mode is active, return an error
+	// This prevents creating subscriptions with backdated start dates that would trigger proration
+
+	// Compare only the date portions (ignore time)
+	startDateOnly := startDate.Truncate(24 * time.Hour)
+	nowDateOnly := now.Truncate(24 * time.Hour)
+
+	if r.ProrationMode == types.ProrationModeActive && startDateOnly.Before(nowDateOnly) {
+		return ierr.NewError("cannot create subscription with past start date when proration is active").
+			WithHint("Either set start date to current time or later, or disable proration mode").
+			WithReportableDetails(map[string]interface{}{
+				"start_date":     startDate.Format(time.RFC3339),
+				"current_time":   now.Format(time.RFC3339),
+				"proration_mode": string(r.ProrationMode),
+			}).
+			Mark(ierr.ErrValidation)
+	}
+
+	// Allow future start dates with proration
+	// Allow past start dates without proration
+	// Allow current/future dates with any proration mode
 	return nil
 }
 
@@ -598,12 +586,10 @@
 	// For now, set to Active - the payment processor will update it
 	initialStatus := types.SubscriptionStatusActive
 
-=======
 	if r.CustomerTimezone == "" {
 		r.CustomerTimezone = "UTC"
 	}
 
->>>>>>> d1165ac9
 	sub := &subscription.Subscription{
 		ID:                 types.GenerateUUIDWithPrefix(types.UUID_PREFIX_SUBSCRIPTION),
 		CustomerID:         r.CustomerID,
@@ -623,16 +609,13 @@
 		EnvironmentID:      types.GetEnvironmentID(ctx),
 		BaseModel:          types.GetDefaultBaseModel(ctx),
 		BillingCycle:       r.BillingCycle,
-<<<<<<< HEAD
 
 		// New payment behavior fields
 		PaymentBehavior:        string(paymentBehavior),
 		CollectionMethod:       string(collectionMethod),
 		GatewayPaymentMethodID: r.GatewayPaymentMethodID,
-=======
-		CustomerTimezone:   r.CustomerTimezone,
-		ProrationMode:      r.ProrationMode,
->>>>>>> d1165ac9
+		CustomerTimezone:       r.CustomerTimezone,
+		ProrationMode:          r.ProrationMode,
 	}
 
 	// Set commitment amount and overage factor if provided
