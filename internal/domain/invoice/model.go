--- conflicted
+++ resolved
@@ -113,7 +113,7 @@
 	// refunded_amount is the total sum of credit notes of type "refund".
 	// These are actual refunds issued to the customer.
 	RefundedAmount decimal.Decimal `json:"refunded_amount"`
-	
+
 	// total_tax is the sum of all taxes combined at the invoice level.
 	TotalTax decimal.Decimal `json:"total_tax"`
 
@@ -141,40 +141,6 @@
 		couponApplications = coupon_application.FromEntList(e.Edges.CouponApplications)
 	}
 	return &Invoice{
-<<<<<<< HEAD
-		ID:               e.ID,
-		CustomerID:       e.CustomerID,
-		SubscriptionID:   e.SubscriptionID,
-		InvoiceType:      types.InvoiceType(e.InvoiceType),
-		InvoiceStatus:    types.InvoiceStatus(e.InvoiceStatus),
-		PaymentStatus:    types.PaymentStatus(e.PaymentStatus),
-		Currency:         e.Currency,
-		AmountDue:        e.AmountDue,
-		AmountPaid:       e.AmountPaid,
-		Subtotal:         e.Subtotal,
-		Total:            e.Total,
-		AmountRemaining:  e.AmountRemaining,
-		AdjustmentAmount: e.AdjustmentAmount,
-		RefundedAmount:   e.RefundedAmount,
-		InvoiceNumber:    e.InvoiceNumber,
-		IdempotencyKey:   e.IdempotencyKey,
-		BillingSequence:  e.BillingSequence,
-		Description:      e.Description,
-		DueDate:          e.DueDate,
-		PaidAt:           e.PaidAt,
-		VoidedAt:         e.VoidedAt,
-		FinalizedAt:      e.FinalizedAt,
-		BillingPeriod:    e.BillingPeriod,
-		PeriodStart:      e.PeriodStart,
-		PeriodEnd:        e.PeriodEnd,
-		InvoicePDFURL:    e.InvoicePdfURL,
-		BillingReason:    e.BillingReason,
-		Metadata:         e.Metadata,
-		LineItems:        lineItems,
-		Version:          e.Version,
-		EnvironmentID:    e.EnvironmentID,
-		TotalTax:         e.TotalTax,
-=======
 		ID:                 e.ID,
 		CustomerID:         e.CustomerID,
 		SubscriptionID:     e.SubscriptionID,
@@ -187,6 +153,7 @@
 		Subtotal:           e.Subtotal,
 		Total:              e.Total,
 		TotalDiscount:      lo.FromPtrOr(e.TotalDiscount, decimal.Zero),
+		TotalTax:           e.TotalTax,
 		AmountRemaining:    e.AmountRemaining,
 		AdjustmentAmount:   e.AdjustmentAmount,
 		RefundedAmount:     e.RefundedAmount,
@@ -208,7 +175,6 @@
 		CouponApplications: couponApplications,
 		Version:            e.Version,
 		EnvironmentID:      e.EnvironmentID,
->>>>>>> 20234af1
 		BaseModel: types.BaseModel{
 			TenantID:  e.TenantID,
 			Status:    types.Status(e.Status),
