--- conflicted
+++ resolved
@@ -498,7 +498,6 @@
       type:
         $ref: '#/definitions/types.AggregationType'
     type: object
-<<<<<<< HEAD
   meter.Filter:
     properties:
       key:
@@ -507,7 +506,7 @@
         items:
           type: string
         type: array
-=======
+    type: object
   plan.Plan:
     properties:
       created_at:
@@ -557,7 +556,6 @@
       up_to:
         description: null means infinity
         type: integer
->>>>>>> 67c440b1
     type: object
   types.AggregationType:
     enum:
@@ -577,16 +575,6 @@
     - AggregationMin
     - AggregationCountUnique
     - AggregationLatest
-<<<<<<< HEAD
-  types.ResetUsage:
-    enum:
-    - BILLING_PERIOD
-    - NEVER
-    type: string
-    x-enum-varnames:
-    - ResetUsageBillingPeriod
-    - ResetUsageNever
-=======
   types.BillingCadence:
     enum:
     - RECURRING
@@ -633,6 +621,14 @@
     x-enum-varnames:
     - PRICE_TYPE_USAGE
     - PRICE_TYPE_FIXED
+  types.ResetUsage:
+    enum:
+    - BILLING_PERIOD
+    - NEVER
+    type: string
+    x-enum-varnames:
+    - ResetUsageBillingPeriod
+    - ResetUsageNever
   types.Status:
     enum:
     - active
@@ -643,7 +639,6 @@
     - StatusActive
     - StatusDeleted
     - StatusArchived
->>>>>>> 67c440b1
   v1.ErrorResponse:
     properties:
       error:
